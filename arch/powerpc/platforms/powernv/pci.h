--- conflicted
+++ resolved
@@ -194,10 +194,6 @@
 extern void pnv_pci_init_ioda_hub(struct device_node *np);
 extern void pnv_pci_init_ioda2_phb(struct device_node *np);
 extern void pnv_pci_ioda_tce_invalidate(struct iommu_table *tbl,
-<<<<<<< HEAD
-					__be64 *startp, __be64 *endp);
-=======
-					u64 *startp, u64 *endp, bool rm);
->>>>>>> 18461960
+					__be64 *startp, __be64 *endp, bool rm);
 
 #endif /* __POWERNV_PCI_H */