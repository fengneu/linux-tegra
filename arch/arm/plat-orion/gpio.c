--- conflicted
+++ resolved
@@ -324,14 +324,8 @@
 static void gpio_irq_ack(struct irq_data *d)
 {
 	struct orion_gpio_chip *ochip = irq_data_get_irq_chip_data(d);
-<<<<<<< HEAD
-	int type;
-
-	type = irq_desc[d->irq].status & IRQ_TYPE_SENSE_MASK;
-=======
 	int type = irqd_get_trigger_type(d);
 
->>>>>>> 00b317a4
 	if (type & (IRQ_TYPE_EDGE_RISING | IRQ_TYPE_EDGE_FALLING)) {
 		int pin = d->irq - ochip->secondary_irq_base;
 
@@ -342,18 +336,10 @@
 static void gpio_irq_mask(struct irq_data *d)
 {
 	struct orion_gpio_chip *ochip = irq_data_get_irq_chip_data(d);
-<<<<<<< HEAD
-	int type;
-	void __iomem *reg;
-	int pin;
-
-	type = irq_desc[d->irq].status & IRQ_TYPE_SENSE_MASK;
-=======
 	int type = irqd_get_trigger_type(d);
 	void __iomem *reg;
 	int pin;
 
->>>>>>> 00b317a4
 	if (type & (IRQ_TYPE_EDGE_RISING | IRQ_TYPE_EDGE_FALLING))
 		reg = GPIO_EDGE_MASK(ochip);
 	else
@@ -367,18 +353,10 @@
 static void gpio_irq_unmask(struct irq_data *d)
 {
 	struct orion_gpio_chip *ochip = irq_data_get_irq_chip_data(d);
-<<<<<<< HEAD
-	int type;
-	void __iomem *reg;
-	int pin;
-
-	type = irq_desc[d->irq].status & IRQ_TYPE_SENSE_MASK;
-=======
 	int type = irqd_get_trigger_type(d);
 	void __iomem *reg;
 	int pin;
 
->>>>>>> 00b317a4
 	if (type & (IRQ_TYPE_EDGE_RISING | IRQ_TYPE_EDGE_FALLING))
 		reg = GPIO_EDGE_MASK(ochip);
 	else
@@ -408,15 +386,9 @@
 	 * Set edge/level type.
 	 */
 	if (type & (IRQ_TYPE_EDGE_RISING | IRQ_TYPE_EDGE_FALLING)) {
-<<<<<<< HEAD
-		set_irq_handler(d->irq, handle_edge_irq);
-	} else if (type & (IRQ_TYPE_LEVEL_HIGH | IRQ_TYPE_LEVEL_LOW)) {
-		set_irq_handler(d->irq, handle_level_irq);
-=======
 		__irq_set_handler_locked(d->irq, handle_edge_irq);
 	} else if (type & (IRQ_TYPE_LEVEL_HIGH | IRQ_TYPE_LEVEL_LOW)) {
 		__irq_set_handler_locked(d->irq, handle_level_irq);
->>>>>>> 00b317a4
 	} else {
 		printk(KERN_ERR "failed to set irq=%d (type=%d)\n",
 		       d->irq, type);
@@ -502,17 +474,10 @@
 	for (i = 0; i < ngpio; i++) {
 		unsigned int irq = secondary_irq_base + i;
 
-<<<<<<< HEAD
-		set_irq_chip(irq, &orion_gpio_irq_chip);
-		set_irq_handler(irq, handle_level_irq);
-		set_irq_chip_data(irq, ochip);
-		irq_desc[irq].status |= IRQ_LEVEL;
-=======
 		irq_set_chip_and_handler(irq, &orion_gpio_irq_chip,
 					 handle_level_irq);
 		irq_set_chip_data(irq, ochip);
 		irq_set_status_flags(irq, IRQ_LEVEL);
->>>>>>> 00b317a4
 		set_irq_flags(irq, IRQF_VALID);
 	}
 }
@@ -520,8 +485,7 @@
 void orion_gpio_irq_handler(int pinoff)
 {
 	struct orion_gpio_chip *ochip;
-<<<<<<< HEAD
-	u32 cause;
+	u32 cause, type;
 	int i;
 
 	ochip = orion_gpio_chip_find(pinoff);
@@ -533,37 +497,14 @@
 
 	for (i = 0; i < ochip->chip.ngpio; i++) {
 		int irq;
-		struct irq_desc *desc;
 
 		irq = ochip->secondary_irq_base + i;
 
 		if (!(cause & (1 << i)))
 			continue;
 
-		desc = irq_desc + irq;
-		if ((desc->status & IRQ_TYPE_SENSE_MASK) == IRQ_TYPE_EDGE_BOTH) {
-=======
-	u32 cause, type;
-	int i;
-
-	ochip = orion_gpio_chip_find(pinoff);
-	if (ochip == NULL)
-		return;
-
-	cause = readl(GPIO_DATA_IN(ochip)) & readl(GPIO_LEVEL_MASK(ochip));
-	cause |= readl(GPIO_EDGE_CAUSE(ochip)) & readl(GPIO_EDGE_MASK(ochip));
-
-	for (i = 0; i < ochip->chip.ngpio; i++) {
-		int irq;
-
-		irq = ochip->secondary_irq_base + i;
-
-		if (!(cause & (1 << i)))
-			continue;
-
 		type = irqd_get_trigger_type(irq_get_irq_data(irq));
 		if ((type & IRQ_TYPE_SENSE_MASK) == IRQ_TYPE_EDGE_BOTH) {
->>>>>>> 00b317a4
 			/* Swap polarity (race with GPIO line) */
 			u32 polarity;
 
@@ -571,11 +512,6 @@
 			polarity ^= 1 << i;
 			writel(polarity, GPIO_IN_POL(ochip));
 		}
-<<<<<<< HEAD
-
-		desc_handle_irq(irq, desc);
-=======
 		generic_handle_irq(irq);
->>>>>>> 00b317a4
 	}
 }