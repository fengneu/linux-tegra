/*
 * Device Tree file for Marvell Armada 385 Access Point Development board
 * (DB-88F6820-AP)
 *
 *  Copyright (C) 2014 Marvell
 *
 * Nadav Haklai <nadavh@marvell.com>
 *
 * This file is dual-licensed: you can use it either under the terms
 * of the GPL or the X11 license, at your option. Note that this dual
 * licensing only applies to this file, and not this project as a
 * whole.
 *
 *  a) This file is licensed under the terms of the GNU General Public
 *     License version 2.  This program is licensed "as is" without
 *     any warranty of any kind, whether express or implied.
 *
 * Or, alternatively,
 *
 *  b) Permission is hereby granted, free of charge, to any person
 *     obtaining a copy of this software and associated documentation
 *     files (the "Software"), to deal in the Software without
 *     restriction, including without limitation the rights to use,
 *     copy, modify, merge, publish, distribute, sublicense, and/or
 *     sell copies of the Software, and to permit persons to whom the
 *     Software is furnished to do so, subject to the following
 *     conditions:
 *
 *     The above copyright notice and this permission notice shall be
 *     included in all copies or substantial portions of the Software.
 *
 *     THE SOFTWARE IS PROVIDED "AS IS", WITHOUT WARRANTY OF ANY KIND,
 *     EXPRESS OR IMPLIED, INCLUDING BUT NOT LIMITED TO THE WARRANTIES
 *     OF MERCHANTABILITY, FITNESS FOR A PARTICULAR PURPOSE AND
 *     NONINFRINGEMENT. IN NO EVENT SHALL THE AUTHORS OR COPYRIGHT
 *     HOLDERS BE LIABLE FOR ANY CLAIM, DAMAGES OR OTHER LIABILITY,
 *     WHETHER IN AN ACTION OF CONTRACT, TORT OR OTHERWISE, ARISING
 *     FROM, OUT OF OR IN CONNECTION WITH THE SOFTWARE OR THE USE OR
 *     OTHER DEALINGS IN THE SOFTWARE.
 */

/dts-v1/;
#include "armada-385.dtsi"

#include <dt-bindings/gpio/gpio.h>

/ {
	model = "Marvell Armada 385 Access Point Development Board";
	compatible = "marvell,a385-db-ap", "marvell,armada385", "marvell,armada38x";

	chosen {
		stdout-path = "serial1:115200n8";
	};

	memory {
		device_type = "memory";
		reg = <0x00000000 0x80000000>; /* 2GB */
	};

	soc {
		ranges = <MBUS_ID(0xf0, 0x01) 0 0xf1000000 0x100000
			  MBUS_ID(0x01, 0x1d) 0 0xfff00000 0x100000>;

		internal-regs {
			spi1: spi@10680 {
				pinctrl-names = "default";
				pinctrl-0 = <&spi1_pins>;
				status = "okay";

				spi-flash@0 {
					#address-cells = <1>;
					#size-cells = <1>;
					compatible = "st,m25p128";
					reg = <0>; /* Chip select 0 */
					spi-max-frequency = <54000000>;
				};
			};

			i2c0: i2c@11000 {
				pinctrl-names = "default";
				pinctrl-0 = <&i2c0_pins>;
				status = "okay";

				/*
				 * This bus is wired to two EEPROM
				 * sockets, one of which holding the
				 * board ID used by the	bootloader.
				 * Erasing this EEPROM's content will
				 * brick the board.
				 * Use this bus with caution.
				 */
			};

			mdio@72004 {
				pinctrl-names = "default";
				pinctrl-0 = <&mdio_pins>;

				phy0: ethernet-phy@1 {
					reg = <1>;
				};

				phy1: ethernet-phy@4 {
					reg = <4>;
				};

				phy2: ethernet-phy@6 {
					reg = <6>;
				};
			};

			/* UART0 is exposed through the JP8 connector */
			uart0: serial@12000 {
				pinctrl-names = "default";
				pinctrl-0 = <&uart0_pins>;
				status = "okay";
			};

			/*
			 * UART1 is exposed through a FTDI chip
			 * wired to the mini-USB connector
			 */
			uart1: serial@12100 {
				pinctrl-names = "default";
				pinctrl-0 = <&uart1_pins>;
				status = "okay";
			};

			pinctrl@18000 {
				xhci0_vbus_pins: xhci0-vbus-pins {
					marvell,pins = "mpp44";
					marvell,function = "gpio";
				};
			};

			ethernet@30000 {
				status = "okay";
				phy = <&phy2>;
				phy-mode = "sgmii";
			};

			ethernet@34000 {
				status = "okay";
				phy = <&phy1>;
				phy-mode = "sgmii";
			};

			ethernet@70000 {
				pinctrl-names = "default";

				/*
				 * The Reference Clock 0 is used to
				 * provide a clock to the PHY
				 */
				pinctrl-0 = <&ge0_rgmii_pins>, <&ref_clk0_pins>;
				status = "okay";
				phy = <&phy0>;
				phy-mode = "rgmii-id";
			};

			nfc: flash@d0000 {
				status = "okay";
				#address-cells = <1>;
				#size-cells = <1>;

				num-cs = <1>;
				nand-ecc-strength = <4>;
				nand-ecc-step-size = <512>;
				marvell,nand-keep-config;
				marvell,nand-enable-arbiter;
				nand-on-flash-bbt;
			};
<<<<<<< HEAD
=======

			usb3@f0000 {
				status = "okay";
				usb-phy = <&usb3_phy>;
			};
>>>>>>> 2afa4f24
		};

		pcie-controller {
			status = "okay";

			/*
			 * The three PCIe units are accessible through
			 * standard mini-PCIe slots on the board.
			 */
			pcie@1,0 {
				/* Port 0, Lane 0 */
				status = "okay";
			};

			pcie@2,0 {
				/* Port 1, Lane 0 */
				status = "okay";
			};

			pcie@3,0 {
				/* Port 2, Lane 0 */
				status = "okay";
			};
		};
	};

	usb3_phy: usb3_phy {
		compatible = "usb-nop-xceiv";
		vcc-supply = <&reg_xhci0_vbus>;
	};

	reg_xhci0_vbus: xhci0-vbus {
		compatible = "regulator-fixed";
		pinctrl-names = "default";
		pinctrl-0 = <&xhci0_vbus_pins>;
		regulator-name = "xhci0-vbus";
		regulator-min-microvolt = <5000000>;
		regulator-max-microvolt = <5000000>;
		enable-active-high;
		gpio = <&gpio1 12 GPIO_ACTIVE_HIGH>;
	};
};<|MERGE_RESOLUTION|>--- conflicted
+++ resolved
@@ -169,14 +169,11 @@
 				marvell,nand-enable-arbiter;
 				nand-on-flash-bbt;
 			};
-<<<<<<< HEAD
-=======
 
 			usb3@f0000 {
 				status = "okay";
 				usb-phy = <&usb3_phy>;
 			};
->>>>>>> 2afa4f24
 		};
 
 		pcie-controller {
