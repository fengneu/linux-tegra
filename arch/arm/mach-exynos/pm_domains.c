/*
 * Exynos Generic power domain support.
 *
 * Copyright (c) 2012 Samsung Electronics Co., Ltd.
 *		http://www.samsung.com
 *
 * Implementation of Exynos specific power domain control which is used in
 * conjunction with runtime-pm. Support for both device-tree and non-device-tree
 * based power domain support is included.
 *
 * This program is free software; you can redistribute it and/or modify
 * it under the terms of the GNU General Public License version 2 as
 * published by the Free Software Foundation.
*/

#include <linux/io.h>
#include <linux/err.h>
#include <linux/slab.h>
#include <linux/pm_domain.h>
#include <linux/clk.h>
#include <linux/delay.h>
#include <linux/of_address.h>
#include <linux/of_platform.h>
#include <linux/sched.h>

#define INT_LOCAL_PWR_EN	0x7
#define MAX_CLK_PER_DOMAIN	4

#define MAX_CLK_PER_DOMAIN	4

/*
 * Exynos specific wrapper around the generic power domain
 */
struct exynos_pm_domain {
	void __iomem *base;
	char const *name;
	bool is_off;
	struct generic_pm_domain pd;
	struct clk *oscclk;
	struct clk *clk[MAX_CLK_PER_DOMAIN];
	struct clk *pclk[MAX_CLK_PER_DOMAIN];
};

static int exynos_pd_power(struct generic_pm_domain *domain, bool power_on)
{
	struct exynos_pm_domain *pd;
	void __iomem *base;
	u32 timeout, pwr;
	char *op;

	pd = container_of(domain, struct exynos_pm_domain, pd);
	base = pd->base;

	/* Set oscclk before powering off a domain*/
	if (!power_on) {
		int i;

		for (i = 0; i < MAX_CLK_PER_DOMAIN; i++) {
			if (IS_ERR(pd->clk[i]))
				break;
			if (clk_set_parent(pd->clk[i], pd->oscclk))
				pr_err("%s: error setting oscclk as parent to clock %d\n",
						pd->name, i);
		}
	}

<<<<<<< HEAD
	pwr = power_on ? S5P_INT_LOCAL_PWR_EN : 0;
=======
	pwr = power_on ? INT_LOCAL_PWR_EN : 0;
>>>>>>> f57c0e04
	__raw_writel(pwr, base);

	/* Wait max 1ms */
	timeout = 10;

	while ((__raw_readl(base + 0x4) & INT_LOCAL_PWR_EN) != pwr) {
		if (!timeout) {
			op = (power_on) ? "enable" : "disable";
			pr_err("Power domain %s %s failed\n", domain->name, op);
			return -ETIMEDOUT;
		}
		timeout--;
		cpu_relax();
		usleep_range(80, 100);
	}

	/* Restore clocks after powering on a domain*/
	if (power_on) {
		int i;

		for (i = 0; i < MAX_CLK_PER_DOMAIN; i++) {
			if (IS_ERR(pd->clk[i]))
				break;
			if (clk_set_parent(pd->clk[i], pd->pclk[i]))
				pr_err("%s: error setting parent to clock%d\n",
						pd->name, i);
		}
	}

	return 0;
}

static int exynos_pd_power_on(struct generic_pm_domain *domain)
{
	return exynos_pd_power(domain, true);
}

static int exynos_pd_power_off(struct generic_pm_domain *domain)
{
	return exynos_pd_power(domain, false);
}

static void exynos_add_device_to_domain(struct exynos_pm_domain *pd,
					 struct device *dev)
{
	int ret;

	dev_dbg(dev, "adding to power domain %s\n", pd->pd.name);

	while (1) {
		ret = pm_genpd_add_device(&pd->pd, dev);
		if (ret != -EAGAIN)
			break;
		cond_resched();
	}

	pm_genpd_dev_need_restore(dev, true);
}

static void exynos_remove_device_from_domain(struct device *dev)
{
	struct generic_pm_domain *genpd = dev_to_genpd(dev);
	int ret;

	dev_dbg(dev, "removing from power domain %s\n", genpd->name);

	while (1) {
		ret = pm_genpd_remove_device(genpd, dev);
		if (ret != -EAGAIN)
			break;
		cond_resched();
	}
}

static void exynos_read_domain_from_dt(struct device *dev)
{
	struct platform_device *pd_pdev;
	struct exynos_pm_domain *pd;
	struct device_node *node;

	node = of_parse_phandle(dev->of_node, "samsung,power-domain", 0);
	if (!node)
		return;
	pd_pdev = of_find_device_by_node(node);
	if (!pd_pdev)
		return;
	pd = platform_get_drvdata(pd_pdev);
	exynos_add_device_to_domain(pd, dev);
}

static int exynos_pm_notifier_call(struct notifier_block *nb,
				    unsigned long event, void *data)
{
	struct device *dev = data;

	switch (event) {
	case BUS_NOTIFY_BIND_DRIVER:
		if (dev->of_node)
			exynos_read_domain_from_dt(dev);

		break;

	case BUS_NOTIFY_UNBOUND_DRIVER:
		exynos_remove_device_from_domain(dev);

		break;
	}
	return NOTIFY_DONE;
}

static struct notifier_block platform_nb = {
	.notifier_call = exynos_pm_notifier_call,
};

static __init int exynos4_pm_init_power_domain(void)
{
	struct platform_device *pdev;
	struct device_node *np;

	for_each_compatible_node(np, NULL, "samsung,exynos4210-pd") {
		struct exynos_pm_domain *pd;
		int on, i;
		struct device *dev;

		pdev = of_find_device_by_node(np);
		dev = &pdev->dev;

		pd = kzalloc(sizeof(*pd), GFP_KERNEL);
		if (!pd) {
			pr_err("%s: failed to allocate memory for domain\n",
					__func__);
			return -ENOMEM;
		}

		pd->pd.name = kstrdup(np->name, GFP_KERNEL);
		pd->name = pd->pd.name;
		pd->base = of_iomap(np, 0);
		pd->pd.power_off = exynos_pd_power_off;
		pd->pd.power_on = exynos_pd_power_on;
		pd->pd.of_node = np;

		pd->oscclk = clk_get(dev, "oscclk");
		if (IS_ERR(pd->oscclk))
			goto no_clk;

		for (i = 0; i < MAX_CLK_PER_DOMAIN; i++) {
			char clk_name[8];

			snprintf(clk_name, sizeof(clk_name), "clk%d", i);
			pd->clk[i] = clk_get(dev, clk_name);
			if (IS_ERR(pd->clk[i]))
				break;
			snprintf(clk_name, sizeof(clk_name), "pclk%d", i);
			pd->pclk[i] = clk_get(dev, clk_name);
			if (IS_ERR(pd->pclk[i])) {
				clk_put(pd->clk[i]);
				pd->clk[i] = ERR_PTR(-EINVAL);
				break;
			}
		}

		if (IS_ERR(pd->clk[0]))
			clk_put(pd->oscclk);

no_clk:
		platform_set_drvdata(pdev, pd);

		on = __raw_readl(pd->base + 0x4) & INT_LOCAL_PWR_EN;

		pm_genpd_init(&pd->pd, NULL, !on);
	}

	bus_register_notifier(&platform_bus_type, &platform_nb);

	return 0;
}
arch_initcall(exynos4_pm_init_power_domain);<|MERGE_RESOLUTION|>--- conflicted
+++ resolved
@@ -26,8 +26,6 @@
 #define INT_LOCAL_PWR_EN	0x7
 #define MAX_CLK_PER_DOMAIN	4
 
-#define MAX_CLK_PER_DOMAIN	4
-
 /*
  * Exynos specific wrapper around the generic power domain
  */
@@ -64,11 +62,7 @@
 		}
 	}
 
-<<<<<<< HEAD
-	pwr = power_on ? S5P_INT_LOCAL_PWR_EN : 0;
-=======
 	pwr = power_on ? INT_LOCAL_PWR_EN : 0;
->>>>>>> f57c0e04
 	__raw_writel(pwr, base);
 
 	/* Wait max 1ms */
