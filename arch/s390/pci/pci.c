--- conflicted
+++ resolved
@@ -122,21 +122,6 @@
 	u64 req = ZPCI_CREATE_REQ(zdev->fh, 0, ZPCI_MOD_FC_REG_INT);
 	struct zpci_fib fib = {0};
 
-<<<<<<< HEAD
-	fib->isc = PCI_ISC;
-	fib->sum = 1;		/* enable summary notifications */
-	fib->noi = airq_iv_end(zdev->aibv);
-	fib->aibv = (unsigned long) zdev->aibv->vector;
-	fib->aibvo = 0;		/* each zdev has its own interrupt vector */
-	fib->aisb = (unsigned long) zpci_aisb_iv->vector + (zdev->aisb/64)*8;
-	fib->aisbo = zdev->aisb & 63;
-
-	rc = zpci_mod_fc(req, fib);
-	pr_debug("%s mpcifc returned noi: %d\n", __func__, fib->noi);
-
-	free_page((unsigned long) fib);
-	return rc;
-=======
 	fib.isc = PCI_ISC;
 	fib.sum = 1;		/* enable summary notifications */
 	fib.noi = airq_iv_end(zdev->aibv);
@@ -146,7 +131,6 @@
 	fib.aisbo = zdev->aisb & 63;
 
 	return zpci_mod_fc(req, &fib);
->>>>>>> d8ec26d7
 }
 
 struct mod_pci_args {
@@ -166,13 +150,7 @@
 	fib.iota = args->iota;
 	fib.fmb_addr = args->fmb_addr;
 
-<<<<<<< HEAD
-	rc = zpci_mod_fc(req, fib);
-	free_page((unsigned long) fib);
-	return rc;
-=======
 	return zpci_mod_fc(req, &fib);
->>>>>>> d8ec26d7
 }
 
 /* Modify PCI: Register I/O address translation parameters */
@@ -429,10 +407,6 @@
 	struct msi_msg msg;
 	int rc;
 
-<<<<<<< HEAD
-	pr_debug("%s: requesting %d MSI-X interrupts...", __func__, nvec);
-=======
->>>>>>> d8ec26d7
 	if (type != PCI_CAP_ID_MSIX && type != PCI_CAP_ID_MSI)
 		return -EINVAL;
 	msi_vecs = min(nvec, ZPCI_MSI_VEC_MAX);
@@ -497,10 +471,6 @@
 out_si:
 	airq_iv_free_bit(zpci_aisb_iv, aisb);
 out:
-<<<<<<< HEAD
-	dev_err(&pdev->dev, "register MSI failed with: %d\n", rc);
-=======
->>>>>>> d8ec26d7
 	return rc;
 }
 
@@ -510,21 +480,10 @@
 	struct msi_desc *msi;
 	int rc;
 
-<<<<<<< HEAD
-	pr_info("%s: on pdev: %p\n", __func__, pdev);
-
 	/* Disable adapter interrupts */
 	rc = zpci_clear_airq(zdev);
-	if (rc) {
-		dev_err(&pdev->dev, "deregister MSI failed with: %d\n", rc);
+	if (rc)
 		return;
-	}
-=======
-	/* Disable adapter interrupts */
-	rc = zpci_clear_airq(zdev);
-	if (rc)
-		return;
->>>>>>> d8ec26d7
 
 	/* Release MSI interrupts */
 	list_for_each_entry(msi, &pdev->msi_list, list) {
@@ -571,23 +530,6 @@
 	}
 }
 
-<<<<<<< HEAD
-struct zpci_dev *zpci_alloc_device(void)
-{
-	struct zpci_dev *zdev;
-
-	/* Alloc memory for our private pci device data */
-	zdev = kzalloc(sizeof(*zdev), GFP_KERNEL);
-	return zdev ? : ERR_PTR(-ENOMEM);
-}
-
-void zpci_free_device(struct zpci_dev *zdev)
-{
-	kfree(zdev);
-}
-
-=======
->>>>>>> d8ec26d7
 int pcibios_add_platform_entries(struct pci_dev *pdev)
 {
 	return zpci_sysfs_add_device(&pdev->dev);
@@ -621,37 +563,6 @@
 {
 	airq_iv_release(zpci_aisb_iv);
 	unregister_adapter_interrupt(&zpci_airq);
-<<<<<<< HEAD
-}
-
-static struct resource *zpci_alloc_bus_resource(unsigned long start, unsigned long size,
-						unsigned long flags, int domain)
-{
-	struct resource *r;
-	char *name;
-	int rc;
-
-	r = kzalloc(sizeof(*r), GFP_KERNEL);
-	if (!r)
-		return ERR_PTR(-ENOMEM);
-	r->start = start;
-	r->end = r->start + size - 1;
-	r->flags = flags;
-	r->parent = &iomem_resource;
-	name = kmalloc(18, GFP_KERNEL);
-	if (!name) {
-		kfree(r);
-		return ERR_PTR(-ENOMEM);
-	}
-	sprintf(name, "PCI Bus: %04x:%02x", domain, ZPCI_BUS_NR);
-	r->name = name;
-
-	rc = request_resource(&iomem_resource, r);
-	if (rc)
-		pr_debug("request resource %pR failed\n", r);
-	return r;
-=======
->>>>>>> d8ec26d7
 }
 
 static int zpci_alloc_iomap(struct zpci_dev *zdev)
@@ -680,54 +591,6 @@
 static struct resource *__alloc_res(struct zpci_dev *zdev, unsigned long start,
 				    unsigned long size, unsigned long flags)
 {
-<<<<<<< HEAD
-	struct zpci_dev *zdev = get_zdev(pdev);
-	struct resource *res;
-	int i;
-
-	zdev->pdev = pdev;
-	zpci_map_resources(zdev);
-
-	for (i = 0; i < PCI_BAR_COUNT; i++) {
-		res = &pdev->resource[i];
-		if (res->parent || !res->flags)
-			continue;
-		pci_claim_resource(pdev, i);
-	}
-
-	return 0;
-}
-
-int pcibios_enable_device(struct pci_dev *pdev, int mask)
-{
-	struct zpci_dev *zdev = get_zdev(pdev);
-	struct resource *res;
-	u16 cmd;
-	int i;
-
-	zdev->pdev = pdev;
-	zpci_debug_init_device(zdev);
-	zpci_fmb_enable_device(zdev);
-	zpci_map_resources(zdev);
-
-	pci_read_config_word(pdev, PCI_COMMAND, &cmd);
-	for (i = 0; i < PCI_BAR_COUNT; i++) {
-		res = &pdev->resource[i];
-
-		if (res->flags & IORESOURCE_IO)
-			return -EINVAL;
-
-		if (res->flags & IORESOURCE_MEM)
-			cmd |= PCI_COMMAND_MEMORY;
-	}
-	pci_write_config_word(pdev, PCI_COMMAND, cmd);
-	return 0;
-}
-
-void pcibios_disable_device(struct pci_dev *pdev)
-{
-	struct zpci_dev *zdev = get_zdev(pdev);
-=======
 	struct resource *r;
 
 	r = kzalloc(sizeof(*r), GFP_KERNEL);
@@ -738,7 +601,6 @@
 	r->end = r->start + size - 1;
 	r->flags = flags;
 	r->name = zdev->res_name;
->>>>>>> d8ec26d7
 
 	if (request_resource(&iomem_resource, r)) {
 		kfree(r);
