#ifndef _ASM_X86_PGTABLE_H
#define _ASM_X86_PGTABLE_H

#include <asm/page.h>
#include <asm/e820.h>

#include <asm/pgtable_types.h>

/*
 * Macro to mark a page protection value as UC-
 */
#define pgprot_noncached(prot)						\
	((boot_cpu_data.x86 > 3)					\
	 ? (__pgprot(pgprot_val(prot) |					\
		     cachemode2protval(_PAGE_CACHE_MODE_UC_MINUS)))	\
	 : (prot))

#ifndef __ASSEMBLY__
#include <asm/x86_init.h>

void ptdump_walk_pgd_level(struct seq_file *m, pgd_t *pgd);

/*
 * ZERO_PAGE is a global shared page that is always zero: used
 * for zero-mapped memory areas etc..
 */
extern unsigned long empty_zero_page[PAGE_SIZE / sizeof(unsigned long)]
	__visible;
#define ZERO_PAGE(vaddr) (virt_to_page(empty_zero_page))

extern spinlock_t pgd_lock;
extern struct list_head pgd_list;

extern struct mm_struct *pgd_page_get_mm(struct page *page);

#ifdef CONFIG_PARAVIRT
#include <asm/paravirt.h>
#else  /* !CONFIG_PARAVIRT */
#define set_pte(ptep, pte)		native_set_pte(ptep, pte)
#define set_pte_at(mm, addr, ptep, pte)	native_set_pte_at(mm, addr, ptep, pte)
#define set_pmd_at(mm, addr, pmdp, pmd)	native_set_pmd_at(mm, addr, pmdp, pmd)

#define set_pte_atomic(ptep, pte)					\
	native_set_pte_atomic(ptep, pte)

#define set_pmd(pmdp, pmd)		native_set_pmd(pmdp, pmd)

#ifndef __PAGETABLE_PUD_FOLDED
#define set_pgd(pgdp, pgd)		native_set_pgd(pgdp, pgd)
#define pgd_clear(pgd)			native_pgd_clear(pgd)
#endif

#ifndef set_pud
# define set_pud(pudp, pud)		native_set_pud(pudp, pud)
#endif

#ifndef __PAGETABLE_PMD_FOLDED
#define pud_clear(pud)			native_pud_clear(pud)
#endif

#define pte_clear(mm, addr, ptep)	native_pte_clear(mm, addr, ptep)
#define pmd_clear(pmd)			native_pmd_clear(pmd)

#define pte_update(mm, addr, ptep)              do { } while (0)
#define pte_update_defer(mm, addr, ptep)        do { } while (0)
#define pmd_update(mm, addr, ptep)              do { } while (0)
#define pmd_update_defer(mm, addr, ptep)        do { } while (0)

#define pgd_val(x)	native_pgd_val(x)
#define __pgd(x)	native_make_pgd(x)

#ifndef __PAGETABLE_PUD_FOLDED
#define pud_val(x)	native_pud_val(x)
#define __pud(x)	native_make_pud(x)
#endif

#ifndef __PAGETABLE_PMD_FOLDED
#define pmd_val(x)	native_pmd_val(x)
#define __pmd(x)	native_make_pmd(x)
#endif

#define pte_val(x)	native_pte_val(x)
#define __pte(x)	native_make_pte(x)

#define arch_end_context_switch(prev)	do {} while(0)

#endif	/* CONFIG_PARAVIRT */

/*
 * The following only work if pte_present() is true.
 * Undefined behaviour if not..
 */
static inline int pte_dirty(pte_t pte)
{
	return pte_flags(pte) & _PAGE_DIRTY;
}

static inline int pte_young(pte_t pte)
{
	return pte_flags(pte) & _PAGE_ACCESSED;
}

static inline int pmd_dirty(pmd_t pmd)
{
	return pmd_flags(pmd) & _PAGE_DIRTY;
}

static inline int pmd_young(pmd_t pmd)
{
	return pmd_flags(pmd) & _PAGE_ACCESSED;
}

static inline int pte_write(pte_t pte)
{
	return pte_flags(pte) & _PAGE_RW;
}

static inline int pte_huge(pte_t pte)
{
	return pte_flags(pte) & _PAGE_PSE;
}

static inline int pte_global(pte_t pte)
{
	return pte_flags(pte) & _PAGE_GLOBAL;
}

static inline int pte_exec(pte_t pte)
{
	return !(pte_flags(pte) & _PAGE_NX);
}

static inline int pte_special(pte_t pte)
{
	return pte_flags(pte) & _PAGE_SPECIAL;
}

static inline unsigned long pte_pfn(pte_t pte)
{
	return (pte_val(pte) & PTE_PFN_MASK) >> PAGE_SHIFT;
}

static inline unsigned long pmd_pfn(pmd_t pmd)
{
	return (pmd_val(pmd) & PTE_PFN_MASK) >> PAGE_SHIFT;
}

static inline unsigned long pud_pfn(pud_t pud)
{
	return (pud_val(pud) & PTE_PFN_MASK) >> PAGE_SHIFT;
}

#define pte_page(pte)	pfn_to_page(pte_pfn(pte))

static inline int pmd_large(pmd_t pte)
{
	return pmd_flags(pte) & _PAGE_PSE;
}

#ifdef CONFIG_TRANSPARENT_HUGEPAGE
static inline int pmd_trans_splitting(pmd_t pmd)
{
	return pmd_val(pmd) & _PAGE_SPLITTING;
}

static inline int pmd_trans_huge(pmd_t pmd)
{
	return pmd_val(pmd) & _PAGE_PSE;
}

static inline int has_transparent_hugepage(void)
{
	return cpu_has_pse;
}
#endif /* CONFIG_TRANSPARENT_HUGEPAGE */

static inline pte_t pte_set_flags(pte_t pte, pteval_t set)
{
	pteval_t v = native_pte_val(pte);

	return native_make_pte(v | set);
}

static inline pte_t pte_clear_flags(pte_t pte, pteval_t clear)
{
	pteval_t v = native_pte_val(pte);

	return native_make_pte(v & ~clear);
}

static inline pte_t pte_mkclean(pte_t pte)
{
	return pte_clear_flags(pte, _PAGE_DIRTY);
}

static inline pte_t pte_mkold(pte_t pte)
{
	return pte_clear_flags(pte, _PAGE_ACCESSED);
}

static inline pte_t pte_wrprotect(pte_t pte)
{
	return pte_clear_flags(pte, _PAGE_RW);
}

static inline pte_t pte_mkexec(pte_t pte)
{
	return pte_clear_flags(pte, _PAGE_NX);
}

static inline pte_t pte_mkdirty(pte_t pte)
{
	return pte_set_flags(pte, _PAGE_DIRTY | _PAGE_SOFT_DIRTY);
}

static inline pte_t pte_mkyoung(pte_t pte)
{
	return pte_set_flags(pte, _PAGE_ACCESSED);
}

static inline pte_t pte_mkwrite(pte_t pte)
{
	return pte_set_flags(pte, _PAGE_RW);
}

static inline pte_t pte_mkhuge(pte_t pte)
{
	return pte_set_flags(pte, _PAGE_PSE);
}

static inline pte_t pte_clrhuge(pte_t pte)
{
	return pte_clear_flags(pte, _PAGE_PSE);
}

static inline pte_t pte_mkglobal(pte_t pte)
{
	return pte_set_flags(pte, _PAGE_GLOBAL);
}

static inline pte_t pte_clrglobal(pte_t pte)
{
	return pte_clear_flags(pte, _PAGE_GLOBAL);
}

static inline pte_t pte_mkspecial(pte_t pte)
{
	return pte_set_flags(pte, _PAGE_SPECIAL);
}

static inline pmd_t pmd_set_flags(pmd_t pmd, pmdval_t set)
{
	pmdval_t v = native_pmd_val(pmd);

	return __pmd(v | set);
}

static inline pmd_t pmd_clear_flags(pmd_t pmd, pmdval_t clear)
{
	pmdval_t v = native_pmd_val(pmd);

	return __pmd(v & ~clear);
}

static inline pmd_t pmd_mkold(pmd_t pmd)
{
	return pmd_clear_flags(pmd, _PAGE_ACCESSED);
}

static inline pmd_t pmd_mkclean(pmd_t pmd)
{
	return pmd_clear_flags(pmd, _PAGE_DIRTY);
}

static inline pmd_t pmd_wrprotect(pmd_t pmd)
{
	return pmd_clear_flags(pmd, _PAGE_RW);
}

static inline pmd_t pmd_mkdirty(pmd_t pmd)
{
	return pmd_set_flags(pmd, _PAGE_DIRTY | _PAGE_SOFT_DIRTY);
}

static inline pmd_t pmd_mkhuge(pmd_t pmd)
{
	return pmd_set_flags(pmd, _PAGE_PSE);
}

static inline pmd_t pmd_mkyoung(pmd_t pmd)
{
	return pmd_set_flags(pmd, _PAGE_ACCESSED);
}

static inline pmd_t pmd_mkwrite(pmd_t pmd)
{
	return pmd_set_flags(pmd, _PAGE_RW);
}

static inline pmd_t pmd_mknotpresent(pmd_t pmd)
{
	return pmd_clear_flags(pmd, _PAGE_PRESENT | _PAGE_PROTNONE);
}

#ifdef CONFIG_HAVE_ARCH_SOFT_DIRTY
static inline int pte_soft_dirty(pte_t pte)
{
	return pte_flags(pte) & _PAGE_SOFT_DIRTY;
}

static inline int pmd_soft_dirty(pmd_t pmd)
{
	return pmd_flags(pmd) & _PAGE_SOFT_DIRTY;
}

static inline pte_t pte_mksoft_dirty(pte_t pte)
{
	return pte_set_flags(pte, _PAGE_SOFT_DIRTY);
}

static inline pmd_t pmd_mksoft_dirty(pmd_t pmd)
{
	return pmd_set_flags(pmd, _PAGE_SOFT_DIRTY);
}

#endif /* CONFIG_HAVE_ARCH_SOFT_DIRTY */

/*
 * Mask out unsupported bits in a present pgprot.  Non-present pgprots
 * can use those bits for other purposes, so leave them be.
 */
static inline pgprotval_t massage_pgprot(pgprot_t pgprot)
{
	pgprotval_t protval = pgprot_val(pgprot);

	if (protval & _PAGE_PRESENT)
		protval &= __supported_pte_mask;

	return protval;
}

static inline pte_t pfn_pte(unsigned long page_nr, pgprot_t pgprot)
{
	return __pte(((phys_addr_t)page_nr << PAGE_SHIFT) |
		     massage_pgprot(pgprot));
}

static inline pmd_t pfn_pmd(unsigned long page_nr, pgprot_t pgprot)
{
	return __pmd(((phys_addr_t)page_nr << PAGE_SHIFT) |
		     massage_pgprot(pgprot));
}

static inline pte_t pte_modify(pte_t pte, pgprot_t newprot)
{
	pteval_t val = pte_val(pte);

	/*
	 * Chop off the NX bit (if present), and add the NX portion of
	 * the newprot (if present):
	 */
	val &= _PAGE_CHG_MASK;
	val |= massage_pgprot(newprot) & ~_PAGE_CHG_MASK;

	return __pte(val);
}

static inline pmd_t pmd_modify(pmd_t pmd, pgprot_t newprot)
{
	pmdval_t val = pmd_val(pmd);

	val &= _HPAGE_CHG_MASK;
	val |= massage_pgprot(newprot) & ~_HPAGE_CHG_MASK;

	return __pmd(val);
}

/* mprotect needs to preserve PAT bits when updating vm_page_prot */
#define pgprot_modify pgprot_modify
static inline pgprot_t pgprot_modify(pgprot_t oldprot, pgprot_t newprot)
{
	pgprotval_t preservebits = pgprot_val(oldprot) & _PAGE_CHG_MASK;
	pgprotval_t addbits = pgprot_val(newprot);
	return __pgprot(preservebits | addbits);
}

#define pte_pgprot(x) __pgprot(pte_flags(x) & PTE_FLAGS_MASK)

#define canon_pgprot(p) __pgprot(massage_pgprot(p))

static inline int is_new_memtype_allowed(u64 paddr, unsigned long size,
					 enum page_cache_mode pcm,
					 enum page_cache_mode new_pcm)
{
	/*
	 * PAT type is always WB for untracked ranges, so no need to check.
	 */
	if (x86_platform.is_untracked_pat_range(paddr, paddr + size))
		return 1;

	/*
	 * Certain new memtypes are not allowed with certain
	 * requested memtype:
	 * - request is uncached, return cannot be write-back
	 * - request is write-combine, return cannot be write-back
	 */
	if ((pcm == _PAGE_CACHE_MODE_UC_MINUS &&
	     new_pcm == _PAGE_CACHE_MODE_WB) ||
	    (pcm == _PAGE_CACHE_MODE_WC &&
	     new_pcm == _PAGE_CACHE_MODE_WB)) {
		return 0;
	}

	return 1;
}

pmd_t *populate_extra_pmd(unsigned long vaddr);
pte_t *populate_extra_pte(unsigned long vaddr);
#endif	/* __ASSEMBLY__ */

#ifdef CONFIG_X86_32
# include <asm/pgtable_32.h>
#else
# include <asm/pgtable_64.h>
#endif

#ifndef __ASSEMBLY__
#include <linux/mm_types.h>
#include <linux/mmdebug.h>
#include <linux/log2.h>

static inline int pte_none(pte_t pte)
{
	return !pte.pte;
}

#define __HAVE_ARCH_PTE_SAME
static inline int pte_same(pte_t a, pte_t b)
{
	return a.pte == b.pte;
}

static inline int pte_present(pte_t a)
{
	return pte_flags(a) & (_PAGE_PRESENT | _PAGE_PROTNONE);
}

#define pte_accessible pte_accessible
static inline bool pte_accessible(struct mm_struct *mm, pte_t a)
{
	if (pte_flags(a) & _PAGE_PRESENT)
		return true;

	if ((pte_flags(a) & _PAGE_PROTNONE) &&
			mm_tlb_flush_pending(mm))
		return true;

	return false;
}

static inline int pte_hidden(pte_t pte)
{
	return pte_flags(pte) & _PAGE_HIDDEN;
}

static inline int pmd_present(pmd_t pmd)
{
	/*
	 * Checking for _PAGE_PSE is needed too because
	 * split_huge_page will temporarily clear the present bit (but
	 * the _PAGE_PSE flag will remain set at all times while the
	 * _PAGE_PRESENT bit is clear).
	 */
	return pmd_flags(pmd) & (_PAGE_PRESENT | _PAGE_PROTNONE | _PAGE_PSE);
}

#ifdef CONFIG_NUMA_BALANCING
/*
 * These work without NUMA balancing but the kernel does not care. See the
 * comment in include/asm-generic/pgtable.h
 */
static inline int pte_protnone(pte_t pte)
{
<<<<<<< HEAD
	return (pte_flags(pte) & (_PAGE_PROTNONE | _PAGE_PRESENT))
		== _PAGE_PROTNONE;
=======
	return pte_flags(pte) & _PAGE_PROTNONE;
>>>>>>> d07b956c
}

static inline int pmd_protnone(pmd_t pmd)
{
<<<<<<< HEAD
	return (pmd_flags(pmd) & (_PAGE_PROTNONE | _PAGE_PRESENT))
		== _PAGE_PROTNONE;
=======
	return pmd_flags(pmd) & _PAGE_PROTNONE;
>>>>>>> d07b956c
}
#endif /* CONFIG_NUMA_BALANCING */

static inline int pmd_none(pmd_t pmd)
{
	/* Only check low word on 32-bit platforms, since it might be
	   out of sync with upper half. */
	return (unsigned long)native_pmd_val(pmd) == 0;
}

static inline unsigned long pmd_page_vaddr(pmd_t pmd)
{
	return (unsigned long)__va(pmd_val(pmd) & PTE_PFN_MASK);
}

/*
 * Currently stuck as a macro due to indirect forward reference to
 * linux/mmzone.h's __section_mem_map_addr() definition:
 */
#define pmd_page(pmd)	pfn_to_page((pmd_val(pmd) & PTE_PFN_MASK) >> PAGE_SHIFT)

/*
 * the pmd page can be thought of an array like this: pmd_t[PTRS_PER_PMD]
 *
 * this macro returns the index of the entry in the pmd page which would
 * control the given virtual address
 */
static inline unsigned long pmd_index(unsigned long address)
{
	return (address >> PMD_SHIFT) & (PTRS_PER_PMD - 1);
}

/*
 * Conversion functions: convert a page and protection to a page entry,
 * and a page entry and page directory to the page they refer to.
 *
 * (Currently stuck as a macro because of indirect forward reference
 * to linux/mm.h:page_to_nid())
 */
#define mk_pte(page, pgprot)   pfn_pte(page_to_pfn(page), (pgprot))

/*
 * the pte page can be thought of an array like this: pte_t[PTRS_PER_PTE]
 *
 * this function returns the index of the entry in the pte page which would
 * control the given virtual address
 */
static inline unsigned long pte_index(unsigned long address)
{
	return (address >> PAGE_SHIFT) & (PTRS_PER_PTE - 1);
}

static inline pte_t *pte_offset_kernel(pmd_t *pmd, unsigned long address)
{
	return (pte_t *)pmd_page_vaddr(*pmd) + pte_index(address);
}

static inline int pmd_bad(pmd_t pmd)
{
	return (pmd_flags(pmd) & ~_PAGE_USER) != _KERNPG_TABLE;
}

static inline unsigned long pages_to_mb(unsigned long npg)
{
	return npg >> (20 - PAGE_SHIFT);
}

#if PAGETABLE_LEVELS > 2
static inline int pud_none(pud_t pud)
{
	return native_pud_val(pud) == 0;
}

static inline int pud_present(pud_t pud)
{
	return pud_flags(pud) & _PAGE_PRESENT;
}

static inline unsigned long pud_page_vaddr(pud_t pud)
{
	return (unsigned long)__va((unsigned long)pud_val(pud) & PTE_PFN_MASK);
}

/*
 * Currently stuck as a macro due to indirect forward reference to
 * linux/mmzone.h's __section_mem_map_addr() definition:
 */
#define pud_page(pud)		pfn_to_page(pud_val(pud) >> PAGE_SHIFT)

/* Find an entry in the second-level page table.. */
static inline pmd_t *pmd_offset(pud_t *pud, unsigned long address)
{
	return (pmd_t *)pud_page_vaddr(*pud) + pmd_index(address);
}

static inline int pud_large(pud_t pud)
{
	return (pud_val(pud) & (_PAGE_PSE | _PAGE_PRESENT)) ==
		(_PAGE_PSE | _PAGE_PRESENT);
}

static inline int pud_bad(pud_t pud)
{
	return (pud_flags(pud) & ~(_KERNPG_TABLE | _PAGE_USER)) != 0;
}
#else
static inline int pud_large(pud_t pud)
{
	return 0;
}
#endif	/* PAGETABLE_LEVELS > 2 */

#if PAGETABLE_LEVELS > 3
static inline int pgd_present(pgd_t pgd)
{
	return pgd_flags(pgd) & _PAGE_PRESENT;
}

static inline unsigned long pgd_page_vaddr(pgd_t pgd)
{
	return (unsigned long)__va((unsigned long)pgd_val(pgd) & PTE_PFN_MASK);
}

/*
 * Currently stuck as a macro due to indirect forward reference to
 * linux/mmzone.h's __section_mem_map_addr() definition:
 */
#define pgd_page(pgd)		pfn_to_page(pgd_val(pgd) >> PAGE_SHIFT)

/* to find an entry in a page-table-directory. */
static inline unsigned long pud_index(unsigned long address)
{
	return (address >> PUD_SHIFT) & (PTRS_PER_PUD - 1);
}

static inline pud_t *pud_offset(pgd_t *pgd, unsigned long address)
{
	return (pud_t *)pgd_page_vaddr(*pgd) + pud_index(address);
}

static inline int pgd_bad(pgd_t pgd)
{
	return (pgd_flags(pgd) & ~_PAGE_USER) != _KERNPG_TABLE;
}

static inline int pgd_none(pgd_t pgd)
{
	return !native_pgd_val(pgd);
}
#endif	/* PAGETABLE_LEVELS > 3 */

#endif	/* __ASSEMBLY__ */

/*
 * the pgd page can be thought of an array like this: pgd_t[PTRS_PER_PGD]
 *
 * this macro returns the index of the entry in the pgd page which would
 * control the given virtual address
 */
#define pgd_index(address) (((address) >> PGDIR_SHIFT) & (PTRS_PER_PGD - 1))

/*
 * pgd_offset() returns a (pgd_t *)
 * pgd_index() is used get the offset into the pgd page's array of pgd_t's;
 */
#define pgd_offset(mm, address) ((mm)->pgd + pgd_index((address)))
/*
 * a shortcut which implies the use of the kernel's pgd, instead
 * of a process's
 */
#define pgd_offset_k(address) pgd_offset(&init_mm, (address))


#define KERNEL_PGD_BOUNDARY	pgd_index(PAGE_OFFSET)
#define KERNEL_PGD_PTRS		(PTRS_PER_PGD - KERNEL_PGD_BOUNDARY)

#ifndef __ASSEMBLY__

extern int direct_gbpages;
void init_mem_mapping(void);
void early_alloc_pgt_buf(void);

/* local pte updates need not use xchg for locking */
static inline pte_t native_local_ptep_get_and_clear(pte_t *ptep)
{
	pte_t res = *ptep;

	/* Pure native function needs no input for mm, addr */
	native_pte_clear(NULL, 0, ptep);
	return res;
}

static inline pmd_t native_local_pmdp_get_and_clear(pmd_t *pmdp)
{
	pmd_t res = *pmdp;

	native_pmd_clear(pmdp);
	return res;
}

static inline void native_set_pte_at(struct mm_struct *mm, unsigned long addr,
				     pte_t *ptep , pte_t pte)
{
	native_set_pte(ptep, pte);
}

static inline void native_set_pmd_at(struct mm_struct *mm, unsigned long addr,
				     pmd_t *pmdp , pmd_t pmd)
{
	native_set_pmd(pmdp, pmd);
}

#ifndef CONFIG_PARAVIRT
/*
 * Rules for using pte_update - it must be called after any PTE update which
 * has not been done using the set_pte / clear_pte interfaces.  It is used by
 * shadow mode hypervisors to resynchronize the shadow page tables.  Kernel PTE
 * updates should either be sets, clears, or set_pte_atomic for P->P
 * transitions, which means this hook should only be called for user PTEs.
 * This hook implies a P->P protection or access change has taken place, which
 * requires a subsequent TLB flush.  The notification can optionally be delayed
 * until the TLB flush event by using the pte_update_defer form of the
 * interface, but care must be taken to assure that the flush happens while
 * still holding the same page table lock so that the shadow and primary pages
 * do not become out of sync on SMP.
 */
#define pte_update(mm, addr, ptep)		do { } while (0)
#define pte_update_defer(mm, addr, ptep)	do { } while (0)
#endif

/*
 * We only update the dirty/accessed state if we set
 * the dirty bit by hand in the kernel, since the hardware
 * will do the accessed bit for us, and we don't want to
 * race with other CPU's that might be updating the dirty
 * bit at the same time.
 */
struct vm_area_struct;

#define  __HAVE_ARCH_PTEP_SET_ACCESS_FLAGS
extern int ptep_set_access_flags(struct vm_area_struct *vma,
				 unsigned long address, pte_t *ptep,
				 pte_t entry, int dirty);

#define __HAVE_ARCH_PTEP_TEST_AND_CLEAR_YOUNG
extern int ptep_test_and_clear_young(struct vm_area_struct *vma,
				     unsigned long addr, pte_t *ptep);

#define __HAVE_ARCH_PTEP_CLEAR_YOUNG_FLUSH
extern int ptep_clear_flush_young(struct vm_area_struct *vma,
				  unsigned long address, pte_t *ptep);

#define __HAVE_ARCH_PTEP_GET_AND_CLEAR
static inline pte_t ptep_get_and_clear(struct mm_struct *mm, unsigned long addr,
				       pte_t *ptep)
{
	pte_t pte = native_ptep_get_and_clear(ptep);
	pte_update(mm, addr, ptep);
	return pte;
}

#define __HAVE_ARCH_PTEP_GET_AND_CLEAR_FULL
static inline pte_t ptep_get_and_clear_full(struct mm_struct *mm,
					    unsigned long addr, pte_t *ptep,
					    int full)
{
	pte_t pte;
	if (full) {
		/*
		 * Full address destruction in progress; paravirt does not
		 * care about updates and native needs no locking
		 */
		pte = native_local_ptep_get_and_clear(ptep);
	} else {
		pte = ptep_get_and_clear(mm, addr, ptep);
	}
	return pte;
}

#define __HAVE_ARCH_PTEP_SET_WRPROTECT
static inline void ptep_set_wrprotect(struct mm_struct *mm,
				      unsigned long addr, pte_t *ptep)
{
	clear_bit(_PAGE_BIT_RW, (unsigned long *)&ptep->pte);
	pte_update(mm, addr, ptep);
}

#define flush_tlb_fix_spurious_fault(vma, address) do { } while (0)

#define mk_pmd(page, pgprot)   pfn_pmd(page_to_pfn(page), (pgprot))

#define  __HAVE_ARCH_PMDP_SET_ACCESS_FLAGS
extern int pmdp_set_access_flags(struct vm_area_struct *vma,
				 unsigned long address, pmd_t *pmdp,
				 pmd_t entry, int dirty);

#define __HAVE_ARCH_PMDP_TEST_AND_CLEAR_YOUNG
extern int pmdp_test_and_clear_young(struct vm_area_struct *vma,
				     unsigned long addr, pmd_t *pmdp);

#define __HAVE_ARCH_PMDP_CLEAR_YOUNG_FLUSH
extern int pmdp_clear_flush_young(struct vm_area_struct *vma,
				  unsigned long address, pmd_t *pmdp);


#define __HAVE_ARCH_PMDP_SPLITTING_FLUSH
extern void pmdp_splitting_flush(struct vm_area_struct *vma,
				 unsigned long addr, pmd_t *pmdp);

#define __HAVE_ARCH_PMD_WRITE
static inline int pmd_write(pmd_t pmd)
{
	return pmd_flags(pmd) & _PAGE_RW;
}

#define __HAVE_ARCH_PMDP_GET_AND_CLEAR
static inline pmd_t pmdp_get_and_clear(struct mm_struct *mm, unsigned long addr,
				       pmd_t *pmdp)
{
	pmd_t pmd = native_pmdp_get_and_clear(pmdp);
	pmd_update(mm, addr, pmdp);
	return pmd;
}

#define __HAVE_ARCH_PMDP_SET_WRPROTECT
static inline void pmdp_set_wrprotect(struct mm_struct *mm,
				      unsigned long addr, pmd_t *pmdp)
{
	clear_bit(_PAGE_BIT_RW, (unsigned long *)pmdp);
	pmd_update(mm, addr, pmdp);
}

/*
 * clone_pgd_range(pgd_t *dst, pgd_t *src, int count);
 *
 *  dst - pointer to pgd range anwhere on a pgd page
 *  src - ""
 *  count - the number of pgds to copy.
 *
 * dst and src can be on the same page, but the range must not overlap,
 * and must not cross a page boundary.
 */
static inline void clone_pgd_range(pgd_t *dst, pgd_t *src, int count)
{
       memcpy(dst, src, count * sizeof(pgd_t));
}

#define PTE_SHIFT ilog2(PTRS_PER_PTE)
static inline int page_level_shift(enum pg_level level)
{
	return (PAGE_SHIFT - PTE_SHIFT) + level * PTE_SHIFT;
}
static inline unsigned long page_level_size(enum pg_level level)
{
	return 1UL << page_level_shift(level);
}
static inline unsigned long page_level_mask(enum pg_level level)
{
	return ~(page_level_size(level) - 1);
}

/*
 * The x86 doesn't have any external MMU info: the kernel page
 * tables contain all the necessary information.
 */
static inline void update_mmu_cache(struct vm_area_struct *vma,
		unsigned long addr, pte_t *ptep)
{
}
static inline void update_mmu_cache_pmd(struct vm_area_struct *vma,
		unsigned long addr, pmd_t *pmd)
{
}

#ifdef CONFIG_HAVE_ARCH_SOFT_DIRTY
static inline pte_t pte_swp_mksoft_dirty(pte_t pte)
{
	return pte_set_flags(pte, _PAGE_SWP_SOFT_DIRTY);
}

static inline int pte_swp_soft_dirty(pte_t pte)
{
	return pte_flags(pte) & _PAGE_SWP_SOFT_DIRTY;
}

static inline pte_t pte_swp_clear_soft_dirty(pte_t pte)
{
	return pte_clear_flags(pte, _PAGE_SWP_SOFT_DIRTY);
}
#endif

#include <asm-generic/pgtable.h>
#endif	/* __ASSEMBLY__ */

#endif /* _ASM_X86_PGTABLE_H */<|MERGE_RESOLUTION|>--- conflicted
+++ resolved
@@ -481,22 +481,14 @@
  */
 static inline int pte_protnone(pte_t pte)
 {
-<<<<<<< HEAD
 	return (pte_flags(pte) & (_PAGE_PROTNONE | _PAGE_PRESENT))
 		== _PAGE_PROTNONE;
-=======
-	return pte_flags(pte) & _PAGE_PROTNONE;
->>>>>>> d07b956c
 }
 
 static inline int pmd_protnone(pmd_t pmd)
 {
-<<<<<<< HEAD
 	return (pmd_flags(pmd) & (_PAGE_PROTNONE | _PAGE_PRESENT))
 		== _PAGE_PROTNONE;
-=======
-	return pmd_flags(pmd) & _PAGE_PROTNONE;
->>>>>>> d07b956c
 }
 #endif /* CONFIG_NUMA_BALANCING */
 
