--- conflicted
+++ resolved
@@ -399,12 +399,8 @@
 	struct tick_device *td = this_cpu_ptr(&tick_cpu_device);
 	bool broadcast = tick_resume_check_broadcast();
 
-<<<<<<< HEAD
-	clockevents_set_mode(td->evtdev, CLOCK_EVT_MODE_RESUME);
-=======
 	clockevents_tick_resume(td->evtdev);
 
->>>>>>> 8ec333a4
 	if (!broadcast) {
 		if (td->mode == TICKDEV_MODE_PERIODIC)
 			tick_setup_periodic(td->evtdev, 0);
