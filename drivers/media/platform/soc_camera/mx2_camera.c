/*
 * V4L2 Driver for i.MX27 camera host
 *
 * Copyright (C) 2008, Sascha Hauer, Pengutronix
 * Copyright (C) 2010, Baruch Siach, Orex Computed Radiography
 * Copyright (C) 2012, Javier Martin, Vista Silicon S.L.
 *
 * This program is free software; you can redistribute it and/or modify
 * it under the terms of the GNU General Public License as published by
 * the Free Software Foundation; either version 2 of the License, or
 * (at your option) any later version.
 */

#include <linux/init.h>
#include <linux/module.h>
#include <linux/io.h>
#include <linux/delay.h>
#include <linux/slab.h>
#include <linux/dma-mapping.h>
#include <linux/errno.h>
#include <linux/fs.h>
#include <linux/gcd.h>
#include <linux/interrupt.h>
#include <linux/kernel.h>
#include <linux/math64.h>
#include <linux/mm.h>
#include <linux/moduleparam.h>
#include <linux/time.h>
#include <linux/device.h>
#include <linux/platform_device.h>
#include <linux/clk.h>

#include <media/v4l2-common.h>
#include <media/v4l2-dev.h>
#include <media/videobuf2-core.h>
#include <media/videobuf2-dma-contig.h>
#include <media/soc_camera.h>
#include <media/soc_mediabus.h>

#include <linux/videodev2.h>

#include <linux/platform_data/camera-mx2.h>

#include <asm/dma.h>

#define MX2_CAM_DRV_NAME "mx2-camera"
#define MX2_CAM_VERSION "0.0.6"
#define MX2_CAM_DRIVER_DESCRIPTION "i.MX2x_Camera"

/* reset values */
#define CSICR1_RESET_VAL	0x40000800
#define CSICR2_RESET_VAL	0x0
#define CSICR3_RESET_VAL	0x0

/* csi control reg 1 */
#define CSICR1_SWAP16_EN	(1 << 31)
#define CSICR1_EXT_VSYNC	(1 << 30)
#define CSICR1_EOF_INTEN	(1 << 29)
#define CSICR1_PRP_IF_EN	(1 << 28)
#define CSICR1_CCIR_MODE	(1 << 27)
#define CSICR1_COF_INTEN	(1 << 26)
#define CSICR1_SF_OR_INTEN	(1 << 25)
#define CSICR1_RF_OR_INTEN	(1 << 24)
#define CSICR1_STATFF_LEVEL	(3 << 22)
#define CSICR1_STATFF_INTEN	(1 << 21)
#define CSICR1_RXFF_LEVEL(l)	(((l) & 3) << 19)
#define CSICR1_RXFF_INTEN	(1 << 18)
#define CSICR1_SOF_POL		(1 << 17)
#define CSICR1_SOF_INTEN	(1 << 16)
#define CSICR1_MCLKDIV(d)	(((d) & 0xF) << 12)
#define CSICR1_HSYNC_POL	(1 << 11)
#define CSICR1_CCIR_EN		(1 << 10)
#define CSICR1_MCLKEN		(1 << 9)
#define CSICR1_FCC		(1 << 8)
#define CSICR1_PACK_DIR		(1 << 7)
#define CSICR1_CLR_STATFIFO	(1 << 6)
#define CSICR1_CLR_RXFIFO	(1 << 5)
#define CSICR1_GCLK_MODE	(1 << 4)
#define CSICR1_INV_DATA		(1 << 3)
#define CSICR1_INV_PCLK		(1 << 2)
#define CSICR1_REDGE		(1 << 1)
#define CSICR1_FMT_MASK		(CSICR1_PACK_DIR | CSICR1_SWAP16_EN)

#define SHIFT_STATFF_LEVEL	22
#define SHIFT_RXFF_LEVEL	19
#define SHIFT_MCLKDIV		12

#define SHIFT_FRMCNT		16

#define CSICR1			0x00
#define CSICR2			0x04
#define CSISR			0x08
#define CSISTATFIFO		0x0c
#define CSIRFIFO		0x10
#define CSIRXCNT		0x14
#define CSICR3			0x1c
#define CSIDMASA_STATFIFO	0x20
#define CSIDMATA_STATFIFO	0x24
#define CSIDMASA_FB1		0x28
#define CSIDMASA_FB2		0x2c
#define CSIFBUF_PARA		0x30
#define CSIIMAG_PARA		0x34

/* EMMA PrP */
#define PRP_CNTL			0x00
#define PRP_INTR_CNTL			0x04
#define PRP_INTRSTATUS			0x08
#define PRP_SOURCE_Y_PTR		0x0c
#define PRP_SOURCE_CB_PTR		0x10
#define PRP_SOURCE_CR_PTR		0x14
#define PRP_DEST_RGB1_PTR		0x18
#define PRP_DEST_RGB2_PTR		0x1c
#define PRP_DEST_Y_PTR			0x20
#define PRP_DEST_CB_PTR			0x24
#define PRP_DEST_CR_PTR			0x28
#define PRP_SRC_FRAME_SIZE		0x2c
#define PRP_DEST_CH1_LINE_STRIDE	0x30
#define PRP_SRC_PIXEL_FORMAT_CNTL	0x34
#define PRP_CH1_PIXEL_FORMAT_CNTL	0x38
#define PRP_CH1_OUT_IMAGE_SIZE		0x3c
#define PRP_CH2_OUT_IMAGE_SIZE		0x40
#define PRP_SRC_LINE_STRIDE		0x44
#define PRP_CSC_COEF_012		0x48
#define PRP_CSC_COEF_345		0x4c
#define PRP_CSC_COEF_678		0x50
#define PRP_CH1_RZ_HORI_COEF1		0x54
#define PRP_CH1_RZ_HORI_COEF2		0x58
#define PRP_CH1_RZ_HORI_VALID		0x5c
#define PRP_CH1_RZ_VERT_COEF1		0x60
#define PRP_CH1_RZ_VERT_COEF2		0x64
#define PRP_CH1_RZ_VERT_VALID		0x68
#define PRP_CH2_RZ_HORI_COEF1		0x6c
#define PRP_CH2_RZ_HORI_COEF2		0x70
#define PRP_CH2_RZ_HORI_VALID		0x74
#define PRP_CH2_RZ_VERT_COEF1		0x78
#define PRP_CH2_RZ_VERT_COEF2		0x7c
#define PRP_CH2_RZ_VERT_VALID		0x80

#define PRP_CNTL_CH1EN		(1 << 0)
#define PRP_CNTL_CH2EN		(1 << 1)
#define PRP_CNTL_CSIEN		(1 << 2)
#define PRP_CNTL_DATA_IN_YUV420	(0 << 3)
#define PRP_CNTL_DATA_IN_YUV422	(1 << 3)
#define PRP_CNTL_DATA_IN_RGB16	(2 << 3)
#define PRP_CNTL_DATA_IN_RGB32	(3 << 3)
#define PRP_CNTL_CH1_OUT_RGB8	(0 << 5)
#define PRP_CNTL_CH1_OUT_RGB16	(1 << 5)
#define PRP_CNTL_CH1_OUT_RGB32	(2 << 5)
#define PRP_CNTL_CH1_OUT_YUV422	(3 << 5)
#define PRP_CNTL_CH2_OUT_YUV420	(0 << 7)
#define PRP_CNTL_CH2_OUT_YUV422 (1 << 7)
#define PRP_CNTL_CH2_OUT_YUV444	(2 << 7)
#define PRP_CNTL_CH1_LEN	(1 << 9)
#define PRP_CNTL_CH2_LEN	(1 << 10)
#define PRP_CNTL_SKIP_FRAME	(1 << 11)
#define PRP_CNTL_SWRST		(1 << 12)
#define PRP_CNTL_CLKEN		(1 << 13)
#define PRP_CNTL_WEN		(1 << 14)
#define PRP_CNTL_CH1BYP		(1 << 15)
#define PRP_CNTL_IN_TSKIP(x)	((x) << 16)
#define PRP_CNTL_CH1_TSKIP(x)	((x) << 19)
#define PRP_CNTL_CH2_TSKIP(x)	((x) << 22)
#define PRP_CNTL_INPUT_FIFO_LEVEL(x)	((x) << 25)
#define PRP_CNTL_RZ_FIFO_LEVEL(x)	((x) << 27)
#define PRP_CNTL_CH2B1EN	(1 << 29)
#define PRP_CNTL_CH2B2EN	(1 << 30)
#define PRP_CNTL_CH2FEN		(1 << 31)

/* IRQ Enable and status register */
#define PRP_INTR_RDERR		(1 << 0)
#define PRP_INTR_CH1WERR	(1 << 1)
#define PRP_INTR_CH2WERR	(1 << 2)
#define PRP_INTR_CH1FC		(1 << 3)
#define PRP_INTR_CH2FC		(1 << 5)
#define PRP_INTR_LBOVF		(1 << 7)
#define PRP_INTR_CH2OVF		(1 << 8)

/* Resizing registers */
#define PRP_RZ_VALID_TBL_LEN(x)	((x) << 24)
#define PRP_RZ_VALID_BILINEAR	(1 << 31)

#define MAX_VIDEO_MEM	16

#define RESIZE_NUM_MIN	1
#define RESIZE_NUM_MAX	20
#define BC_COEF		3
#define SZ_COEF		(1 << BC_COEF)

#define RESIZE_DIR_H	0
#define RESIZE_DIR_V	1

#define RESIZE_ALGO_BILINEAR 0
#define RESIZE_ALGO_AVERAGING 1

struct mx2_prp_cfg {
	int channel;
	u32 in_fmt;
	u32 out_fmt;
	u32 src_pixel;
	u32 ch1_pixel;
	u32 irq_flags;
	u32 csicr1;
};

/* prp resizing parameters */
struct emma_prp_resize {
	int		algo; /* type of algorithm used */
	int		len; /* number of coefficients */
	unsigned char	s[RESIZE_NUM_MAX]; /* table of coefficients */
};

/* prp configuration for a client-host fmt pair */
struct mx2_fmt_cfg {
	enum v4l2_mbus_pixelcode	in_fmt;
	u32				out_fmt;
	struct mx2_prp_cfg		cfg;
};

struct mx2_buf_internal {
	struct list_head	queue;
	int			bufnum;
	bool			discard;
};

/* buffer for one video frame */
struct mx2_buffer {
	/* common v4l buffer stuff -- must be first */
	struct vb2_buffer		vb;
	struct mx2_buf_internal		internal;
};

enum mx2_camera_type {
	IMX27_CAMERA,
};

struct mx2_camera_dev {
	struct device		*dev;
	struct soc_camera_host	soc_host;
	struct soc_camera_device *icd;
	struct clk		*clk_emma_ahb, *clk_emma_ipg;
	struct clk		*clk_csi_ahb, *clk_csi_per;

	void __iomem		*base_csi, *base_emma;

	struct mx2_camera_platform_data *pdata;
	unsigned long		platform_flags;

	struct list_head	capture;
	struct list_head	active_bufs;
	struct list_head	discard;

	spinlock_t		lock;

	int			dma;
	struct mx2_buffer	*active;
	struct mx2_buffer	*fb1_active;
	struct mx2_buffer	*fb2_active;

	u32			csicr1;
	enum mx2_camera_type	devtype;

	struct mx2_buf_internal buf_discard[2];
	void			*discard_buffer;
	dma_addr_t		discard_buffer_dma;
	size_t			discard_size;
	struct mx2_fmt_cfg	*emma_prp;
	struct emma_prp_resize	resizing[2];
	unsigned int		s_width, s_height;
	u32			frame_count;
	struct vb2_alloc_ctx	*alloc_ctx;
};

static struct platform_device_id mx2_camera_devtype[] = {
	{
		.name = "imx27-camera",
		.driver_data = IMX27_CAMERA,
	}, {
		/* sentinel */
	}
};
MODULE_DEVICE_TABLE(platform, mx2_camera_devtype);

static struct mx2_buffer *mx2_ibuf_to_buf(struct mx2_buf_internal *int_buf)
{
	return container_of(int_buf, struct mx2_buffer, internal);
}

static struct mx2_fmt_cfg mx27_emma_prp_table[] = {
	/*
	 * This is a generic configuration which is valid for most
	 * prp input-output format combinations.
	 * We set the incomming and outgoing pixelformat to a
	 * 16 Bit wide format and adjust the bytesperline
	 * accordingly. With this configuration the inputdata
	 * will not be changed by the emma and could be any type
	 * of 16 Bit Pixelformat.
	 */
	{
		.in_fmt		= 0,
		.out_fmt	= 0,
		.cfg		= {
			.channel	= 1,
			.in_fmt		= PRP_CNTL_DATA_IN_RGB16,
			.out_fmt	= PRP_CNTL_CH1_OUT_RGB16,
			.src_pixel	= 0x2ca00565, /* RGB565 */
			.ch1_pixel	= 0x2ca00565, /* RGB565 */
			.irq_flags	= PRP_INTR_RDERR | PRP_INTR_CH1WERR |
						PRP_INTR_CH1FC | PRP_INTR_LBOVF,
			.csicr1		= 0,
		}
	},
	{
		.in_fmt		= V4L2_MBUS_FMT_UYVY8_2X8,
		.out_fmt	= V4L2_PIX_FMT_YUYV,
		.cfg		= {
			.channel	= 1,
			.in_fmt		= PRP_CNTL_DATA_IN_YUV422,
			.out_fmt	= PRP_CNTL_CH1_OUT_YUV422,
			.src_pixel	= 0x22000888, /* YUV422 (YUYV) */
			.ch1_pixel	= 0x62000888, /* YUV422 (YUYV) */
			.irq_flags	= PRP_INTR_RDERR | PRP_INTR_CH1WERR |
						PRP_INTR_CH1FC | PRP_INTR_LBOVF,
			.csicr1		= CSICR1_SWAP16_EN,
		}
	},
	{
		.in_fmt		= V4L2_MBUS_FMT_YUYV8_2X8,
		.out_fmt	= V4L2_PIX_FMT_YUYV,
		.cfg		= {
			.channel	= 1,
			.in_fmt		= PRP_CNTL_DATA_IN_YUV422,
			.out_fmt	= PRP_CNTL_CH1_OUT_YUV422,
			.src_pixel	= 0x22000888, /* YUV422 (YUYV) */
			.ch1_pixel	= 0x62000888, /* YUV422 (YUYV) */
			.irq_flags	= PRP_INTR_RDERR | PRP_INTR_CH1WERR |
						PRP_INTR_CH1FC | PRP_INTR_LBOVF,
			.csicr1		= CSICR1_PACK_DIR,
		}
	},
	{
		.in_fmt		= V4L2_MBUS_FMT_YUYV8_2X8,
		.out_fmt	= V4L2_PIX_FMT_YUV420,
		.cfg		= {
			.channel	= 2,
			.in_fmt		= PRP_CNTL_DATA_IN_YUV422,
			.out_fmt	= PRP_CNTL_CH2_OUT_YUV420,
			.src_pixel	= 0x22000888, /* YUV422 (YUYV) */
			.irq_flags	= PRP_INTR_RDERR | PRP_INTR_CH2WERR |
					PRP_INTR_CH2FC | PRP_INTR_LBOVF |
					PRP_INTR_CH2OVF,
			.csicr1		= CSICR1_PACK_DIR,
		}
	},
	{
		.in_fmt		= V4L2_MBUS_FMT_UYVY8_2X8,
		.out_fmt	= V4L2_PIX_FMT_YUV420,
		.cfg		= {
			.channel	= 2,
			.in_fmt		= PRP_CNTL_DATA_IN_YUV422,
			.out_fmt	= PRP_CNTL_CH2_OUT_YUV420,
			.src_pixel	= 0x22000888, /* YUV422 (YUYV) */
			.irq_flags	= PRP_INTR_RDERR | PRP_INTR_CH2WERR |
					PRP_INTR_CH2FC | PRP_INTR_LBOVF |
					PRP_INTR_CH2OVF,
			.csicr1		= CSICR1_SWAP16_EN,
		}
	},
};

static struct mx2_fmt_cfg *mx27_emma_prp_get_format(
					enum v4l2_mbus_pixelcode in_fmt,
					u32 out_fmt)
{
	int i;

	for (i = 1; i < ARRAY_SIZE(mx27_emma_prp_table); i++)
		if ((mx27_emma_prp_table[i].in_fmt == in_fmt) &&
				(mx27_emma_prp_table[i].out_fmt == out_fmt)) {
			return &mx27_emma_prp_table[i];
		}
	/* If no match return the most generic configuration */
	return &mx27_emma_prp_table[0];
};

static void mx27_update_emma_buf(struct mx2_camera_dev *pcdev,
				 unsigned long phys, int bufnum)
{
	struct mx2_fmt_cfg *prp = pcdev->emma_prp;

	if (prp->cfg.channel == 1) {
		writel(phys, pcdev->base_emma +
				PRP_DEST_RGB1_PTR + 4 * bufnum);
	} else {
		writel(phys, pcdev->base_emma +
			PRP_DEST_Y_PTR - 0x14 * bufnum);
		if (prp->out_fmt == V4L2_PIX_FMT_YUV420) {
			u32 imgsize = pcdev->icd->user_height *
					pcdev->icd->user_width;

			writel(phys + imgsize, pcdev->base_emma +
				PRP_DEST_CB_PTR - 0x14 * bufnum);
			writel(phys + ((5 * imgsize) / 4), pcdev->base_emma +
				PRP_DEST_CR_PTR - 0x14 * bufnum);
		}
	}
}

static void mx2_camera_deactivate(struct mx2_camera_dev *pcdev)
{
	clk_disable_unprepare(pcdev->clk_csi_ahb);
	clk_disable_unprepare(pcdev->clk_csi_per);
	writel(0, pcdev->base_csi + CSICR1);
	writel(0, pcdev->base_emma + PRP_CNTL);
}

/*
 * The following two functions absolutely depend on the fact, that
 * there can be only one camera on mx2 camera sensor interface
 */
static int mx2_camera_add_device(struct soc_camera_device *icd)
{
	struct soc_camera_host *ici = to_soc_camera_host(icd->parent);
	struct mx2_camera_dev *pcdev = ici->priv;
	int ret;
	u32 csicr1;

	if (pcdev->icd)
		return -EBUSY;

	ret = clk_prepare_enable(pcdev->clk_csi_ahb);
	if (ret < 0)
		return ret;

	ret = clk_prepare_enable(pcdev->clk_csi_per);
	if (ret < 0)
		goto exit_csi_ahb;

	csicr1 = CSICR1_MCLKEN | CSICR1_PRP_IF_EN | CSICR1_FCC |
		CSICR1_RXFF_LEVEL(0);

	pcdev->csicr1 = csicr1;
	writel(pcdev->csicr1, pcdev->base_csi + CSICR1);

	pcdev->icd = icd;
	pcdev->frame_count = 0;

	dev_info(icd->parent, "Camera driver attached to camera %d\n",
		 icd->devnum);

	return 0;

exit_csi_ahb:
	clk_disable_unprepare(pcdev->clk_csi_ahb);

	return ret;
}

static void mx2_camera_remove_device(struct soc_camera_device *icd)
{
	struct soc_camera_host *ici = to_soc_camera_host(icd->parent);
	struct mx2_camera_dev *pcdev = ici->priv;

	BUG_ON(icd != pcdev->icd);

	dev_info(icd->parent, "Camera driver detached from camera %d\n",
		 icd->devnum);

	mx2_camera_deactivate(pcdev);

	pcdev->icd = NULL;
}

/*
 *  Videobuf operations
 */
static int mx2_videobuf_setup(struct vb2_queue *vq,
			const struct v4l2_format *fmt,
			unsigned int *count, unsigned int *num_planes,
			unsigned int sizes[], void *alloc_ctxs[])
{
	struct soc_camera_device *icd = soc_camera_from_vb2q(vq);
	struct soc_camera_host *ici = to_soc_camera_host(icd->parent);
	struct mx2_camera_dev *pcdev = ici->priv;

	dev_dbg(icd->parent, "count=%d, size=%d\n", *count, sizes[0]);

	/* TODO: support for VIDIOC_CREATE_BUFS not ready */
	if (fmt != NULL)
		return -ENOTTY;

	alloc_ctxs[0] = pcdev->alloc_ctx;

	sizes[0] = icd->sizeimage;

	if (0 == *count)
		*count = 32;
	if (!*num_planes &&
	    sizes[0] * *count > MAX_VIDEO_MEM * 1024 * 1024)
		*count = (MAX_VIDEO_MEM * 1024 * 1024) / sizes[0];

	*num_planes = 1;

	return 0;
}

static int mx2_videobuf_prepare(struct vb2_buffer *vb)
{
	struct soc_camera_device *icd = soc_camera_from_vb2q(vb->vb2_queue);
	int ret = 0;

	dev_dbg(icd->parent, "%s (vb=0x%p) 0x%p %lu\n", __func__,
		vb, vb2_plane_vaddr(vb, 0), vb2_get_plane_payload(vb, 0));

#ifdef DEBUG
	/*
	 * This can be useful if you want to see if we actually fill
	 * the buffer with something
	 */
	memset((void *)vb2_plane_vaddr(vb, 0),
	       0xaa, vb2_get_plane_payload(vb, 0));
#endif

	vb2_set_plane_payload(vb, 0, icd->sizeimage);
	if (vb2_plane_vaddr(vb, 0) &&
	    vb2_get_plane_payload(vb, 0) > vb2_plane_size(vb, 0)) {
		ret = -EINVAL;
		goto out;
	}

	return 0;

out:
	return ret;
}

static void mx2_videobuf_queue(struct vb2_buffer *vb)
{
	struct soc_camera_device *icd = soc_camera_from_vb2q(vb->vb2_queue);
	struct soc_camera_host *ici =
		to_soc_camera_host(icd->parent);
	struct mx2_camera_dev *pcdev = ici->priv;
	struct mx2_buffer *buf = container_of(vb, struct mx2_buffer, vb);
	unsigned long flags;

	dev_dbg(icd->parent, "%s (vb=0x%p) 0x%p %lu\n", __func__,
		vb, vb2_plane_vaddr(vb, 0), vb2_get_plane_payload(vb, 0));

	spin_lock_irqsave(&pcdev->lock, flags);

	list_add_tail(&buf->internal.queue, &pcdev->capture);

	spin_unlock_irqrestore(&pcdev->lock, flags);
}

static void mx27_camera_emma_buf_init(struct soc_camera_device *icd,
		int bytesperline)
{
	struct soc_camera_host *ici =
		to_soc_camera_host(icd->parent);
	struct mx2_camera_dev *pcdev = ici->priv;
	struct mx2_fmt_cfg *prp = pcdev->emma_prp;

	writel((pcdev->s_width << 16) | pcdev->s_height,
	       pcdev->base_emma + PRP_SRC_FRAME_SIZE);
	writel(prp->cfg.src_pixel,
	       pcdev->base_emma + PRP_SRC_PIXEL_FORMAT_CNTL);
	if (prp->cfg.channel == 1) {
		writel((icd->user_width << 16) | icd->user_height,
			pcdev->base_emma + PRP_CH1_OUT_IMAGE_SIZE);
		writel(bytesperline,
			pcdev->base_emma + PRP_DEST_CH1_LINE_STRIDE);
		writel(prp->cfg.ch1_pixel,
			pcdev->base_emma + PRP_CH1_PIXEL_FORMAT_CNTL);
	} else { /* channel 2 */
		writel((icd->user_width << 16) | icd->user_height,
			pcdev->base_emma + PRP_CH2_OUT_IMAGE_SIZE);
	}

	/* Enable interrupts */
	writel(prp->cfg.irq_flags, pcdev->base_emma + PRP_INTR_CNTL);
}

static void mx2_prp_resize_commit(struct mx2_camera_dev *pcdev)
{
	int dir;

	for (dir = RESIZE_DIR_H; dir <= RESIZE_DIR_V; dir++) {
		unsigned char *s = pcdev->resizing[dir].s;
		int len = pcdev->resizing[dir].len;
		unsigned int coeff[2] = {0, 0};
		unsigned int valid  = 0;
		int i;

		if (len == 0)
			continue;

		for (i = RESIZE_NUM_MAX - 1; i >= 0; i--) {
			int j;

			j = i > 9 ? 1 : 0;
			coeff[j] = (coeff[j] << BC_COEF) |
					(s[i] & (SZ_COEF - 1));

			if (i == 5 || i == 15)
				coeff[j] <<= 1;

			valid = (valid << 1) | (s[i] >> BC_COEF);
		}

		valid |= PRP_RZ_VALID_TBL_LEN(len);

		if (pcdev->resizing[dir].algo == RESIZE_ALGO_BILINEAR)
			valid |= PRP_RZ_VALID_BILINEAR;

		if (pcdev->emma_prp->cfg.channel == 1) {
			if (dir == RESIZE_DIR_H) {
				writel(coeff[0], pcdev->base_emma +
							PRP_CH1_RZ_HORI_COEF1);
				writel(coeff[1], pcdev->base_emma +
							PRP_CH1_RZ_HORI_COEF2);
				writel(valid, pcdev->base_emma +
							PRP_CH1_RZ_HORI_VALID);
			} else {
				writel(coeff[0], pcdev->base_emma +
							PRP_CH1_RZ_VERT_COEF1);
				writel(coeff[1], pcdev->base_emma +
							PRP_CH1_RZ_VERT_COEF2);
				writel(valid, pcdev->base_emma +
							PRP_CH1_RZ_VERT_VALID);
			}
		} else {
			if (dir == RESIZE_DIR_H) {
				writel(coeff[0], pcdev->base_emma +
							PRP_CH2_RZ_HORI_COEF1);
				writel(coeff[1], pcdev->base_emma +
							PRP_CH2_RZ_HORI_COEF2);
				writel(valid, pcdev->base_emma +
							PRP_CH2_RZ_HORI_VALID);
			} else {
				writel(coeff[0], pcdev->base_emma +
							PRP_CH2_RZ_VERT_COEF1);
				writel(coeff[1], pcdev->base_emma +
							PRP_CH2_RZ_VERT_COEF2);
				writel(valid, pcdev->base_emma +
							PRP_CH2_RZ_VERT_VALID);
			}
		}
	}
}

static int mx2_start_streaming(struct vb2_queue *q, unsigned int count)
{
	struct soc_camera_device *icd = soc_camera_from_vb2q(q);
	struct soc_camera_host *ici =
		to_soc_camera_host(icd->parent);
	struct mx2_camera_dev *pcdev = ici->priv;
	struct mx2_fmt_cfg *prp = pcdev->emma_prp;
	struct vb2_buffer *vb;
	struct mx2_buffer *buf;
	unsigned long phys;
	int bytesperline;
	unsigned long flags;

	if (count < 2)
		return -EINVAL;

	spin_lock_irqsave(&pcdev->lock, flags);

	buf = list_first_entry(&pcdev->capture, struct mx2_buffer,
			       internal.queue);
	buf->internal.bufnum = 0;
	vb = &buf->vb;

	phys = vb2_dma_contig_plane_dma_addr(vb, 0);
	mx27_update_emma_buf(pcdev, phys, buf->internal.bufnum);
	list_move_tail(pcdev->capture.next, &pcdev->active_bufs);

	buf = list_first_entry(&pcdev->capture, struct mx2_buffer,
			       internal.queue);
	buf->internal.bufnum = 1;
	vb = &buf->vb;

	phys = vb2_dma_contig_plane_dma_addr(vb, 0);
	mx27_update_emma_buf(pcdev, phys, buf->internal.bufnum);
	list_move_tail(pcdev->capture.next, &pcdev->active_bufs);

	bytesperline = soc_mbus_bytes_per_line(icd->user_width,
					       icd->current_fmt->host_fmt);
	if (bytesperline < 0) {
		spin_unlock_irqrestore(&pcdev->lock, flags);
		return bytesperline;
	}

	/*
	 * I didn't manage to properly enable/disable the prp
	 * on a per frame basis during running transfers,
	 * thus we allocate a buffer here and use it to
	 * discard frames when no buffer is available.
	 * Feel free to work on this ;)
	 */
	pcdev->discard_size = icd->user_height * bytesperline;
	pcdev->discard_buffer = dma_alloc_coherent(ici->v4l2_dev.dev,
					pcdev->discard_size,
					&pcdev->discard_buffer_dma, GFP_ATOMIC);
	if (!pcdev->discard_buffer) {
		spin_unlock_irqrestore(&pcdev->lock, flags);
		return -ENOMEM;
	}

	pcdev->buf_discard[0].discard = true;
	list_add_tail(&pcdev->buf_discard[0].queue,
		      &pcdev->discard);

	pcdev->buf_discard[1].discard = true;
	list_add_tail(&pcdev->buf_discard[1].queue,
		      &pcdev->discard);

	mx2_prp_resize_commit(pcdev);

	mx27_camera_emma_buf_init(icd, bytesperline);

	if (prp->cfg.channel == 1) {
		writel(PRP_CNTL_CH1EN |
		       PRP_CNTL_CSIEN |
		       prp->cfg.in_fmt |
		       prp->cfg.out_fmt |
		       PRP_CNTL_CH1_LEN |
		       PRP_CNTL_CH1BYP |
		       PRP_CNTL_CH1_TSKIP(0) |
		       PRP_CNTL_IN_TSKIP(0),
		       pcdev->base_emma + PRP_CNTL);
	} else {
		writel(PRP_CNTL_CH2EN |
		       PRP_CNTL_CSIEN |
		       prp->cfg.in_fmt |
		       prp->cfg.out_fmt |
		       PRP_CNTL_CH2_LEN |
		       PRP_CNTL_CH2_TSKIP(0) |
		       PRP_CNTL_IN_TSKIP(0),
		       pcdev->base_emma + PRP_CNTL);
	}
	spin_unlock_irqrestore(&pcdev->lock, flags);

	return 0;
}

static int mx2_stop_streaming(struct vb2_queue *q)
{
	struct soc_camera_device *icd = soc_camera_from_vb2q(q);
	struct soc_camera_host *ici =
		to_soc_camera_host(icd->parent);
	struct mx2_camera_dev *pcdev = ici->priv;
	struct mx2_fmt_cfg *prp = pcdev->emma_prp;
	unsigned long flags;
	void *b;
	u32 cntl;

	spin_lock_irqsave(&pcdev->lock, flags);

	cntl = readl(pcdev->base_emma + PRP_CNTL);
	if (prp->cfg.channel == 1) {
		writel(cntl & ~PRP_CNTL_CH1EN,
		       pcdev->base_emma + PRP_CNTL);
	} else {
		writel(cntl & ~PRP_CNTL_CH2EN,
		       pcdev->base_emma + PRP_CNTL);
	}
	INIT_LIST_HEAD(&pcdev->capture);
	INIT_LIST_HEAD(&pcdev->active_bufs);
	INIT_LIST_HEAD(&pcdev->discard);

	b = pcdev->discard_buffer;
	pcdev->discard_buffer = NULL;

	spin_unlock_irqrestore(&pcdev->lock, flags);

	dma_free_coherent(ici->v4l2_dev.dev,
			  pcdev->discard_size, b, pcdev->discard_buffer_dma);

	return 0;
}

static struct vb2_ops mx2_videobuf_ops = {
	.queue_setup	 = mx2_videobuf_setup,
	.buf_prepare	 = mx2_videobuf_prepare,
	.buf_queue	 = mx2_videobuf_queue,
	.start_streaming = mx2_start_streaming,
	.stop_streaming	 = mx2_stop_streaming,
};

static int mx2_camera_init_videobuf(struct vb2_queue *q,
			      struct soc_camera_device *icd)
{
	q->type = V4L2_BUF_TYPE_VIDEO_CAPTURE;
	q->io_modes = VB2_MMAP | VB2_USERPTR;
	q->drv_priv = icd;
	q->ops = &mx2_videobuf_ops;
	q->mem_ops = &vb2_dma_contig_memops;
	q->buf_struct_size = sizeof(struct mx2_buffer);

	return vb2_queue_init(q);
}

#define MX2_BUS_FLAGS	(V4L2_MBUS_MASTER | \
			V4L2_MBUS_VSYNC_ACTIVE_HIGH | \
			V4L2_MBUS_VSYNC_ACTIVE_LOW | \
			V4L2_MBUS_HSYNC_ACTIVE_HIGH | \
			V4L2_MBUS_HSYNC_ACTIVE_LOW | \
			V4L2_MBUS_PCLK_SAMPLE_RISING | \
			V4L2_MBUS_PCLK_SAMPLE_FALLING | \
			V4L2_MBUS_DATA_ACTIVE_HIGH | \
			V4L2_MBUS_DATA_ACTIVE_LOW)

static int mx27_camera_emma_prp_reset(struct mx2_camera_dev *pcdev)
{
	u32 cntl;
	int count = 0;

	cntl = readl(pcdev->base_emma + PRP_CNTL);
	writel(PRP_CNTL_SWRST, pcdev->base_emma + PRP_CNTL);
	while (count++ < 100) {
		if (!(readl(pcdev->base_emma + PRP_CNTL) & PRP_CNTL_SWRST))
			return 0;
		barrier();
		udelay(1);
	}

	return -ETIMEDOUT;
}

static int mx2_camera_set_bus_param(struct soc_camera_device *icd)
{
	struct v4l2_subdev *sd = soc_camera_to_subdev(icd);
	struct soc_camera_host *ici = to_soc_camera_host(icd->parent);
	struct mx2_camera_dev *pcdev = ici->priv;
	struct v4l2_mbus_config cfg = {.type = V4L2_MBUS_PARALLEL,};
	unsigned long common_flags;
	int ret;
	int bytesperline;
	u32 csicr1 = pcdev->csicr1;

	ret = v4l2_subdev_call(sd, video, g_mbus_config, &cfg);
	if (!ret) {
		common_flags = soc_mbus_config_compatible(&cfg, MX2_BUS_FLAGS);
		if (!common_flags) {
			dev_warn(icd->parent,
				 "Flags incompatible: camera 0x%x, host 0x%x\n",
				 cfg.flags, MX2_BUS_FLAGS);
			return -EINVAL;
		}
	} else if (ret != -ENOIOCTLCMD) {
		return ret;
	} else {
		common_flags = MX2_BUS_FLAGS;
	}

	if ((common_flags & V4L2_MBUS_HSYNC_ACTIVE_HIGH) &&
	    (common_flags & V4L2_MBUS_HSYNC_ACTIVE_LOW)) {
		if (pcdev->platform_flags & MX2_CAMERA_HSYNC_HIGH)
			common_flags &= ~V4L2_MBUS_HSYNC_ACTIVE_LOW;
		else
			common_flags &= ~V4L2_MBUS_HSYNC_ACTIVE_HIGH;
	}

	if ((common_flags & V4L2_MBUS_PCLK_SAMPLE_RISING) &&
	    (common_flags & V4L2_MBUS_PCLK_SAMPLE_FALLING)) {
		if (pcdev->platform_flags & MX2_CAMERA_PCLK_SAMPLE_RISING)
			common_flags &= ~V4L2_MBUS_PCLK_SAMPLE_FALLING;
		else
			common_flags &= ~V4L2_MBUS_PCLK_SAMPLE_RISING;
	}

	cfg.flags = common_flags;
	ret = v4l2_subdev_call(sd, video, s_mbus_config, &cfg);
	if (ret < 0 && ret != -ENOIOCTLCMD) {
		dev_dbg(icd->parent, "camera s_mbus_config(0x%lx) returned %d\n",
			common_flags, ret);
		return ret;
	}

	csicr1 = (csicr1 & ~CSICR1_FMT_MASK) | pcdev->emma_prp->cfg.csicr1;

	if (common_flags & V4L2_MBUS_PCLK_SAMPLE_RISING)
		csicr1 |= CSICR1_REDGE;
	if (common_flags & V4L2_MBUS_VSYNC_ACTIVE_HIGH)
		csicr1 |= CSICR1_SOF_POL;
	if (common_flags & V4L2_MBUS_HSYNC_ACTIVE_HIGH)
		csicr1 |= CSICR1_HSYNC_POL;
	if (pcdev->platform_flags & MX2_CAMERA_EXT_VSYNC)
		csicr1 |= CSICR1_EXT_VSYNC;
	if (pcdev->platform_flags & MX2_CAMERA_CCIR)
		csicr1 |= CSICR1_CCIR_EN;
	if (pcdev->platform_flags & MX2_CAMERA_CCIR_INTERLACE)
		csicr1 |= CSICR1_CCIR_MODE;
	if (pcdev->platform_flags & MX2_CAMERA_GATED_CLOCK)
		csicr1 |= CSICR1_GCLK_MODE;
	if (pcdev->platform_flags & MX2_CAMERA_INV_DATA)
		csicr1 |= CSICR1_INV_DATA;

	pcdev->csicr1 = csicr1;

	bytesperline = soc_mbus_bytes_per_line(icd->user_width,
			icd->current_fmt->host_fmt);
	if (bytesperline < 0)
		return bytesperline;

	ret = mx27_camera_emma_prp_reset(pcdev);
	if (ret)
		return ret;

	writel(pcdev->csicr1, pcdev->base_csi + CSICR1);

	return 0;
}

static int mx2_camera_set_crop(struct soc_camera_device *icd,
				const struct v4l2_crop *a)
{
	struct v4l2_crop a_writable = *a;
	struct v4l2_rect *rect = &a_writable.c;
	struct v4l2_subdev *sd = soc_camera_to_subdev(icd);
	struct v4l2_mbus_framefmt mf;
	int ret;

	soc_camera_limit_side(&rect->left, &rect->width, 0, 2, 4096);
	soc_camera_limit_side(&rect->top, &rect->height, 0, 2, 4096);

	ret = v4l2_subdev_call(sd, video, s_crop, a);
	if (ret < 0)
		return ret;

	/* The capture device might have changed its output  */
	ret = v4l2_subdev_call(sd, video, g_mbus_fmt, &mf);
	if (ret < 0)
		return ret;

	dev_dbg(icd->parent, "Sensor cropped %dx%d\n",
		mf.width, mf.height);

	icd->user_width		= mf.width;
	icd->user_height	= mf.height;

	return ret;
}

static int mx2_camera_get_formats(struct soc_camera_device *icd,
				  unsigned int idx,
				  struct soc_camera_format_xlate *xlate)
{
	struct v4l2_subdev *sd = soc_camera_to_subdev(icd);
	const struct soc_mbus_pixelfmt *fmt;
	struct device *dev = icd->parent;
	enum v4l2_mbus_pixelcode code;
	int ret, formats = 0;

	ret = v4l2_subdev_call(sd, video, enum_mbus_fmt, idx, &code);
	if (ret < 0)
		/* no more formats */
		return 0;

	fmt = soc_mbus_get_fmtdesc(code);
	if (!fmt) {
		dev_err(dev, "Invalid format code #%u: %d\n", idx, code);
		return 0;
	}

	if (code == V4L2_MBUS_FMT_YUYV8_2X8 ||
	    code == V4L2_MBUS_FMT_UYVY8_2X8) {
		formats++;
		if (xlate) {
			/*
			 * CH2 can output YUV420 which is a standard format in
			 * soc_mediabus.c
			 */
			xlate->host_fmt =
				soc_mbus_get_fmtdesc(V4L2_MBUS_FMT_YUYV8_1_5X8);
			xlate->code	= code;
			dev_dbg(dev, "Providing host format %s for sensor code %d\n",
			       xlate->host_fmt->name, code);
			xlate++;
		}
	}

	if (code == V4L2_MBUS_FMT_UYVY8_2X8) {
		formats++;
		if (xlate) {
			xlate->host_fmt =
				soc_mbus_get_fmtdesc(V4L2_MBUS_FMT_YUYV8_2X8);
			xlate->code	= code;
			dev_dbg(dev, "Providing host format %s for sensor code %d\n",
				xlate->host_fmt->name, code);
			xlate++;
		}
	}

	/* Generic pass-trough */
	formats++;
	if (xlate) {
		xlate->host_fmt = fmt;
		xlate->code	= code;
		xlate++;
	}
	return formats;
}

static int mx2_emmaprp_resize(struct mx2_camera_dev *pcdev,
			      struct v4l2_mbus_framefmt *mf_in,
			      struct v4l2_pix_format *pix_out, bool apply)
{
	int num, den;
	unsigned long m;
	int i, dir;

	for (dir = RESIZE_DIR_H; dir <= RESIZE_DIR_V; dir++) {
		struct emma_prp_resize tmprsz;
		unsigned char *s = tmprsz.s;
		int len = 0;
		int in, out;

		if (dir == RESIZE_DIR_H) {
			in = mf_in->width;
			out = pix_out->width;
		} else {
			in = mf_in->height;
			out = pix_out->height;
		}

		if (in < out)
			return -EINVAL;
		else if (in == out)
			continue;

		/* Calculate ratio */
		m = gcd(in, out);
		num = in / m;
		den = out / m;
		if (num > RESIZE_NUM_MAX)
			return -EINVAL;

		if ((num >= 2 * den) && (den == 1) &&
		    (num < 9) && (!(num & 0x01))) {
			int sum = 0;
			int j;

			/* Average scaling for >= 2:1 ratios */
			/* Support can be added for num >=9 and odd values */

			tmprsz.algo = RESIZE_ALGO_AVERAGING;
			len = num;

			for (i = 0; i < (len / 2); i++)
				s[i] = 8;

			do {
				for (i = 0; i < (len / 2); i++) {
					s[i] = s[i] >> 1;
					sum = 0;
					for (j = 0; j < (len / 2); j++)
						sum += s[j];
					if (sum == 4)
						break;
				}
			} while (sum != 4);

			for (i = (len / 2); i < len; i++)
				s[i] = s[len - i - 1];

			s[len - 1] |= SZ_COEF;
		} else {
			/* bilinear scaling for < 2:1 ratios */
			int v; /* overflow counter */
			int coeff, nxt; /* table output */
			int in_pos_inc = 2 * den;
			int out_pos = num;
			int out_pos_inc = 2 * num;
			int init_carry = num - den;
			int carry = init_carry;

			tmprsz.algo = RESIZE_ALGO_BILINEAR;
			v = den + in_pos_inc;
			do {
				coeff = v - out_pos;
				out_pos += out_pos_inc;
				carry += out_pos_inc;
				for (nxt = 0; v < out_pos; nxt++) {
					v += in_pos_inc;
					carry -= in_pos_inc;
				}

				if (len > RESIZE_NUM_MAX)
					return -EINVAL;

				coeff = ((coeff << BC_COEF) +
					(in_pos_inc >> 1)) / in_pos_inc;

				if (coeff >= (SZ_COEF - 1))
					coeff--;

				coeff |= SZ_COEF;
				s[len] = (unsigned char)coeff;
				len++;

				for (i = 1; i < nxt; i++) {
					if (len >= RESIZE_NUM_MAX)
						return -EINVAL;
					s[len] = 0;
					len++;
				}
			} while (carry != init_carry);
		}
		tmprsz.len = len;
		if (dir == RESIZE_DIR_H)
			mf_in->width = pix_out->width;
		else
			mf_in->height = pix_out->height;

		if (apply)
			memcpy(&pcdev->resizing[dir], &tmprsz, sizeof(tmprsz));
	}
	return 0;
}

static int mx2_camera_set_fmt(struct soc_camera_device *icd,
			       struct v4l2_format *f)
{
	struct soc_camera_host *ici = to_soc_camera_host(icd->parent);
	struct mx2_camera_dev *pcdev = ici->priv;
	struct v4l2_subdev *sd = soc_camera_to_subdev(icd);
	const struct soc_camera_format_xlate *xlate;
	struct v4l2_pix_format *pix = &f->fmt.pix;
	struct v4l2_mbus_framefmt mf;
	int ret;

	dev_dbg(icd->parent, "%s: requested params: width = %d, height = %d\n",
		__func__, pix->width, pix->height);

	xlate = soc_camera_xlate_by_fourcc(icd, pix->pixelformat);
	if (!xlate) {
		dev_warn(icd->parent, "Format %x not found\n",
				pix->pixelformat);
		return -EINVAL;
	}

	mf.width	= pix->width;
	mf.height	= pix->height;
	mf.field	= pix->field;
	mf.colorspace	= pix->colorspace;
	mf.code		= xlate->code;

	ret = v4l2_subdev_call(sd, video, s_mbus_fmt, &mf);
	if (ret < 0 && ret != -ENOIOCTLCMD)
		return ret;

	/* Store width and height returned by the sensor for resizing */
	pcdev->s_width = mf.width;
	pcdev->s_height = mf.height;
	dev_dbg(icd->parent, "%s: sensor params: width = %d, height = %d\n",
		__func__, pcdev->s_width, pcdev->s_height);

	pcdev->emma_prp = mx27_emma_prp_get_format(xlate->code,
						   xlate->host_fmt->fourcc);

	memset(pcdev->resizing, 0, sizeof(pcdev->resizing));
	if ((mf.width != pix->width || mf.height != pix->height) &&
		pcdev->emma_prp->cfg.in_fmt == PRP_CNTL_DATA_IN_YUV422) {
		if (mx2_emmaprp_resize(pcdev, &mf, pix, true) < 0)
			dev_dbg(icd->parent, "%s: can't resize\n", __func__);
	}

	if (mf.code != xlate->code)
		return -EINVAL;

	pix->width		= mf.width;
	pix->height		= mf.height;
	pix->field		= mf.field;
	pix->colorspace		= mf.colorspace;
	icd->current_fmt	= xlate;

	dev_dbg(icd->parent, "%s: returned params: width = %d, height = %d\n",
		__func__, pix->width, pix->height);

	return 0;
}

static int mx2_camera_try_fmt(struct soc_camera_device *icd,
				  struct v4l2_format *f)
{
	struct v4l2_subdev *sd = soc_camera_to_subdev(icd);
	const struct soc_camera_format_xlate *xlate;
	struct v4l2_pix_format *pix = &f->fmt.pix;
	struct v4l2_mbus_framefmt mf;
	__u32 pixfmt = pix->pixelformat;
	struct soc_camera_host *ici = to_soc_camera_host(icd->parent);
	struct mx2_camera_dev *pcdev = ici->priv;
	struct mx2_fmt_cfg *emma_prp;
	int ret;

	dev_dbg(icd->parent, "%s: requested params: width = %d, height = %d\n",
		__func__, pix->width, pix->height);

	xlate = soc_camera_xlate_by_fourcc(icd, pixfmt);
	if (pixfmt && !xlate) {
		dev_warn(icd->parent, "Format %x not found\n", pixfmt);
		return -EINVAL;
	}

	/*
	 * limit to MX27 hardware capabilities: width must be a multiple of 8 as
	 * requested by the CSI. (Table 39-2 in the i.MX27 Reference Manual).
	 */
	pix->width &= ~0x7;

	/* limit to sensor capabilities */
	mf.width	= pix->width;
	mf.height	= pix->height;
	mf.field	= pix->field;
	mf.colorspace	= pix->colorspace;
	mf.code		= xlate->code;

	ret = v4l2_subdev_call(sd, video, try_mbus_fmt, &mf);
	if (ret < 0)
		return ret;

	dev_dbg(icd->parent, "%s: sensor params: width = %d, height = %d\n",
		__func__, pcdev->s_width, pcdev->s_height);

	/* If the sensor does not support image size try PrP resizing */
	emma_prp = mx27_emma_prp_get_format(xlate->code,
					    xlate->host_fmt->fourcc);

	if ((mf.width != pix->width || mf.height != pix->height) &&
		emma_prp->cfg.in_fmt == PRP_CNTL_DATA_IN_YUV422) {
		if (mx2_emmaprp_resize(pcdev, &mf, pix, false) < 0)
			dev_dbg(icd->parent, "%s: can't resize\n", __func__);
	}

	if (mf.field == V4L2_FIELD_ANY)
		mf.field = V4L2_FIELD_NONE;
	/*
	 * Driver supports interlaced images provided they have
	 * both fields so that they can be processed as if they
	 * were progressive.
	 */
	if (mf.field != V4L2_FIELD_NONE && !V4L2_FIELD_HAS_BOTH(mf.field)) {
		dev_err(icd->parent, "Field type %d unsupported.\n",
				mf.field);
		return -EINVAL;
	}

	pix->width	= mf.width;
	pix->height	= mf.height;
	pix->field	= mf.field;
	pix->colorspace	= mf.colorspace;

	dev_dbg(icd->parent, "%s: returned params: width = %d, height = %d\n",
		__func__, pix->width, pix->height);

	return 0;
}

static int mx2_camera_querycap(struct soc_camera_host *ici,
			       struct v4l2_capability *cap)
{
	/* cap->name is set by the friendly caller:-> */
	strlcpy(cap->card, MX2_CAM_DRIVER_DESCRIPTION, sizeof(cap->card));
	cap->capabilities = V4L2_CAP_VIDEO_CAPTURE | V4L2_CAP_STREAMING;

	return 0;
}

static unsigned int mx2_camera_poll(struct file *file, poll_table *pt)
{
	struct soc_camera_device *icd = file->private_data;

	return vb2_poll(&icd->vb2_vidq, file, pt);
}

static struct soc_camera_host_ops mx2_soc_camera_host_ops = {
	.owner		= THIS_MODULE,
	.add		= mx2_camera_add_device,
	.remove		= mx2_camera_remove_device,
	.set_fmt	= mx2_camera_set_fmt,
	.set_crop	= mx2_camera_set_crop,
	.get_formats	= mx2_camera_get_formats,
	.try_fmt	= mx2_camera_try_fmt,
	.init_videobuf2	= mx2_camera_init_videobuf,
	.poll		= mx2_camera_poll,
	.querycap	= mx2_camera_querycap,
	.set_bus_param	= mx2_camera_set_bus_param,
};

static void mx27_camera_frame_done_emma(struct mx2_camera_dev *pcdev,
		int bufnum, bool err)
{
#ifdef DEBUG
	struct mx2_fmt_cfg *prp = pcdev->emma_prp;
#endif
	struct mx2_buf_internal *ibuf;
	struct mx2_buffer *buf;
	struct vb2_buffer *vb;
	unsigned long phys;

	ibuf = list_first_entry(&pcdev->active_bufs, struct mx2_buf_internal,
			       queue);

	BUG_ON(ibuf->bufnum != bufnum);

	if (ibuf->discard) {
		/*
		 * Discard buffer must not be returned to user space.
		 * Just return it to the discard queue.
		 */
		list_move_tail(pcdev->active_bufs.next, &pcdev->discard);
	} else {
		buf = mx2_ibuf_to_buf(ibuf);

		vb = &buf->vb;
#ifdef DEBUG
		phys = vb2_dma_contig_plane_dma_addr(vb, 0);
		if (prp->cfg.channel == 1) {
			if (readl(pcdev->base_emma + PRP_DEST_RGB1_PTR +
				4 * bufnum) != phys) {
				dev_err(pcdev->dev, "%lx != %x\n", phys,
					readl(pcdev->base_emma +
					PRP_DEST_RGB1_PTR + 4 * bufnum));
			}
		} else {
			if (readl(pcdev->base_emma + PRP_DEST_Y_PTR -
				0x14 * bufnum) != phys) {
				dev_err(pcdev->dev, "%lx != %x\n", phys,
					readl(pcdev->base_emma +
					PRP_DEST_Y_PTR - 0x14 * bufnum));
			}
		}
#endif
		dev_dbg(pcdev->dev, "%s (vb=0x%p) 0x%p %lu\n", __func__, vb,
				vb2_plane_vaddr(vb, 0),
				vb2_get_plane_payload(vb, 0));

		list_del_init(&buf->internal.queue);
		v4l2_get_timestamp(&vb->v4l2_buf.timestamp);
		vb->v4l2_buf.sequence = pcdev->frame_count;
		if (err)
			vb2_buffer_done(vb, VB2_BUF_STATE_ERROR);
		else
			vb2_buffer_done(vb, VB2_BUF_STATE_DONE);
	}

	pcdev->frame_count++;

	if (list_empty(&pcdev->capture)) {
		if (list_empty(&pcdev->discard)) {
			dev_warn(pcdev->dev, "%s: trying to access empty discard list\n",
				 __func__);
			return;
		}

		ibuf = list_first_entry(&pcdev->discard,
					struct mx2_buf_internal, queue);
		ibuf->bufnum = bufnum;

		list_move_tail(pcdev->discard.next, &pcdev->active_bufs);
		mx27_update_emma_buf(pcdev, pcdev->discard_buffer_dma, bufnum);
		return;
	}

	buf = list_first_entry(&pcdev->capture, struct mx2_buffer,
			       internal.queue);

	buf->internal.bufnum = bufnum;

	list_move_tail(pcdev->capture.next, &pcdev->active_bufs);

	vb = &buf->vb;

	phys = vb2_dma_contig_plane_dma_addr(vb, 0);
	mx27_update_emma_buf(pcdev, phys, bufnum);
}

static irqreturn_t mx27_camera_emma_irq(int irq_emma, void *data)
{
	struct mx2_camera_dev *pcdev = data;
	unsigned int status = readl(pcdev->base_emma + PRP_INTRSTATUS);
	struct mx2_buf_internal *ibuf;

	spin_lock(&pcdev->lock);

	if (list_empty(&pcdev->active_bufs)) {
		dev_warn(pcdev->dev, "%s: called while active list is empty\n",
			__func__);

		if (!status) {
			spin_unlock(&pcdev->lock);
			return IRQ_NONE;
		}
	}

	if (status & (1 << 7)) { /* overflow */
		u32 cntl = readl(pcdev->base_emma + PRP_CNTL);
		writel(cntl & ~(PRP_CNTL_CH1EN | PRP_CNTL_CH2EN),
		       pcdev->base_emma + PRP_CNTL);
		writel(cntl, pcdev->base_emma + PRP_CNTL);

		ibuf = list_first_entry(&pcdev->active_bufs,
					struct mx2_buf_internal, queue);
		mx27_camera_frame_done_emma(pcdev,
					ibuf->bufnum, true);

		status &= ~(1 << 7);
	} else if (((status & (3 << 5)) == (3 << 5)) ||
		((status & (3 << 3)) == (3 << 3))) {
		/*
		 * Both buffers have triggered, process the one we're expecting
		 * to first
		 */
		ibuf = list_first_entry(&pcdev->active_bufs,
					struct mx2_buf_internal, queue);
		mx27_camera_frame_done_emma(pcdev, ibuf->bufnum, false);
		status &= ~(1 << (6 - ibuf->bufnum)); /* mark processed */
	} else if ((status & (1 << 6)) || (status & (1 << 4))) {
		mx27_camera_frame_done_emma(pcdev, 0, false);
	} else if ((status & (1 << 5)) || (status & (1 << 3))) {
		mx27_camera_frame_done_emma(pcdev, 1, false);
	}

	spin_unlock(&pcdev->lock);
	writel(status, pcdev->base_emma + PRP_INTRSTATUS);

	return IRQ_HANDLED;
}

static int mx27_camera_emma_init(struct platform_device *pdev)
{
	struct mx2_camera_dev *pcdev = platform_get_drvdata(pdev);
	struct resource *res_emma;
	int irq_emma;
	int err = 0;

	res_emma = platform_get_resource(pdev, IORESOURCE_MEM, 1);
	irq_emma = platform_get_irq(pdev, 1);
	if (!res_emma || !irq_emma) {
		dev_err(pcdev->dev, "no EMMA resources\n");
		err = -ENODEV;
		goto out;
	}

	pcdev->base_emma = devm_request_and_ioremap(pcdev->dev, res_emma);
	if (!pcdev->base_emma) {
		err = -EADDRNOTAVAIL;
		goto out;
	}

	err = devm_request_irq(pcdev->dev, irq_emma, mx27_camera_emma_irq, 0,
			       MX2_CAM_DRV_NAME, pcdev);
	if (err) {
		dev_err(pcdev->dev, "Camera EMMA interrupt register failed \n");
		goto out;
	}

	pcdev->clk_emma_ipg = devm_clk_get(pcdev->dev, "emma-ipg");
	if (IS_ERR(pcdev->clk_emma_ipg)) {
		err = PTR_ERR(pcdev->clk_emma_ipg);
		goto out;
	}

	clk_prepare_enable(pcdev->clk_emma_ipg);

	pcdev->clk_emma_ahb = devm_clk_get(pcdev->dev, "emma-ahb");
	if (IS_ERR(pcdev->clk_emma_ahb)) {
		err = PTR_ERR(pcdev->clk_emma_ahb);
		goto exit_clk_emma_ipg;
	}

	clk_prepare_enable(pcdev->clk_emma_ahb);

	err = mx27_camera_emma_prp_reset(pcdev);
	if (err)
		goto exit_clk_emma_ahb;

	return err;

exit_clk_emma_ahb:
	clk_disable_unprepare(pcdev->clk_emma_ahb);
exit_clk_emma_ipg:
	clk_disable_unprepare(pcdev->clk_emma_ipg);
out:
	return err;
}

static int mx2_camera_probe(struct platform_device *pdev)
{
	struct mx2_camera_dev *pcdev;
	struct resource *res_csi;
	int irq_csi;
	int err = 0;

	dev_dbg(&pdev->dev, "initialising\n");

	res_csi = platform_get_resource(pdev, IORESOURCE_MEM, 0);
	irq_csi = platform_get_irq(pdev, 0);
	if (res_csi == NULL || irq_csi < 0) {
		dev_err(&pdev->dev, "Missing platform resources data\n");
		err = -ENODEV;
		goto exit;
	}

	pcdev = devm_kzalloc(&pdev->dev, sizeof(*pcdev), GFP_KERNEL);
	if (!pcdev) {
		dev_err(&pdev->dev, "Could not allocate pcdev\n");
		err = -ENOMEM;
		goto exit;
	}

	pcdev->clk_csi_ahb = devm_clk_get(&pdev->dev, "ahb");
	if (IS_ERR(pcdev->clk_csi_ahb)) {
		dev_err(&pdev->dev, "Could not get csi ahb clock\n");
		err = PTR_ERR(pcdev->clk_csi_ahb);
		goto exit;
	}

	pcdev->clk_csi_per = devm_clk_get(&pdev->dev, "per");
	if (IS_ERR(pcdev->clk_csi_per)) {
		dev_err(&pdev->dev, "Could not get csi per clock\n");
		err = PTR_ERR(pcdev->clk_csi_per);
		goto exit;
	}

	pcdev->pdata = pdev->dev.platform_data;
	if (pcdev->pdata) {
		long rate;

		pcdev->platform_flags = pcdev->pdata->flags;

		rate = clk_round_rate(pcdev->clk_csi_per,
						pcdev->pdata->clk * 2);
		if (rate <= 0) {
			err = -ENODEV;
			goto exit;
		}
		err = clk_set_rate(pcdev->clk_csi_per, rate);
		if (err < 0)
			goto exit;
	}

	INIT_LIST_HEAD(&pcdev->capture);
	INIT_LIST_HEAD(&pcdev->active_bufs);
	INIT_LIST_HEAD(&pcdev->discard);
	spin_lock_init(&pcdev->lock);

	pcdev->base_csi = devm_request_and_ioremap(&pdev->dev, res_csi);
	if (!pcdev->base_csi) {
		err = -EADDRNOTAVAIL;
		goto exit;
	}

	pcdev->dev = &pdev->dev;
	platform_set_drvdata(pdev, pcdev);

	err = mx27_camera_emma_init(pdev);
	if (err)
		goto exit;

	/*
	 * We're done with drvdata here.  Clear the pointer so that
	 * v4l2 core can start using drvdata on its purpose.
	 */
	platform_set_drvdata(pdev, NULL);

	pcdev->soc_host.drv_name	= MX2_CAM_DRV_NAME,
	pcdev->soc_host.ops		= &mx2_soc_camera_host_ops,
	pcdev->soc_host.priv		= pcdev;
	pcdev->soc_host.v4l2_dev.dev	= &pdev->dev;
	pcdev->soc_host.nr		= pdev->id;

	pcdev->alloc_ctx = vb2_dma_contig_init_ctx(&pdev->dev);
	if (IS_ERR(pcdev->alloc_ctx)) {
		err = PTR_ERR(pcdev->alloc_ctx);
		goto eallocctx;
	}
	err = soc_camera_host_register(&pcdev->soc_host);
	if (err)
		goto exit_free_emma;

	dev_info(&pdev->dev, "MX2 Camera (CSI) driver probed, clock frequency: %ld\n",
			clk_get_rate(pcdev->clk_csi_per));

	return 0;

exit_free_emma:
	vb2_dma_contig_cleanup_ctx(pcdev->alloc_ctx);
eallocctx:
	clk_disable_unprepare(pcdev->clk_emma_ipg);
	clk_disable_unprepare(pcdev->clk_emma_ahb);
exit:
	return err;
}

static int mx2_camera_remove(struct platform_device *pdev)
{
	struct soc_camera_host *soc_host = to_soc_camera_host(&pdev->dev);
	struct mx2_camera_dev *pcdev = container_of(soc_host,
			struct mx2_camera_dev, soc_host);

	soc_camera_host_unregister(&pcdev->soc_host);

	vb2_dma_contig_cleanup_ctx(pcdev->alloc_ctx);

	clk_disable_unprepare(pcdev->clk_emma_ipg);
	clk_disable_unprepare(pcdev->clk_emma_ahb);

	dev_info(&pdev->dev, "MX2 Camera driver unloaded\n");

	return 0;
}

static struct platform_driver mx2_camera_driver = {
	.driver 	= {
		.name	= MX2_CAM_DRV_NAME,
	},
	.id_table	= mx2_camera_devtype,
<<<<<<< HEAD
	.remove		= __devexit_p(mx2_camera_remove),
	.probe		= mx2_camera_probe,
=======
	.remove		= mx2_camera_remove,
>>>>>>> 68d6f84b
};

module_platform_driver(mx2_camera_driver);

MODULE_DESCRIPTION("i.MX27 SoC Camera Host driver");
MODULE_AUTHOR("Sascha Hauer <sha@pengutronix.de>");
MODULE_LICENSE("GPL");
MODULE_VERSION(MX2_CAM_VERSION);<|MERGE_RESOLUTION|>--- conflicted
+++ resolved
@@ -1618,12 +1618,8 @@
 		.name	= MX2_CAM_DRV_NAME,
 	},
 	.id_table	= mx2_camera_devtype,
-<<<<<<< HEAD
-	.remove		= __devexit_p(mx2_camera_remove),
+	.remove		= mx2_camera_remove,
 	.probe		= mx2_camera_probe,
-=======
-	.remove		= mx2_camera_remove,
->>>>>>> 68d6f84b
 };
 
 module_platform_driver(mx2_camera_driver);
