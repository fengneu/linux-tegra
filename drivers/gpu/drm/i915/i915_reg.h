/* Copyright 2003 Tungsten Graphics, Inc., Cedar Park, Texas.
 * All Rights Reserved.
 *
 * Permission is hereby granted, free of charge, to any person obtaining a
 * copy of this software and associated documentation files (the
 * "Software"), to deal in the Software without restriction, including
 * without limitation the rights to use, copy, modify, merge, publish,
 * distribute, sub license, and/or sell copies of the Software, and to
 * permit persons to whom the Software is furnished to do so, subject to
 * the following conditions:
 *
 * The above copyright notice and this permission notice (including the
 * next paragraph) shall be included in all copies or substantial portions
 * of the Software.
 *
 * THE SOFTWARE IS PROVIDED "AS IS", WITHOUT WARRANTY OF ANY KIND, EXPRESS
 * OR IMPLIED, INCLUDING BUT NOT LIMITED TO THE WARRANTIES OF
 * MERCHANTABILITY, FITNESS FOR A PARTICULAR PURPOSE AND NON-INFRINGEMENT.
 * IN NO EVENT SHALL TUNGSTEN GRAPHICS AND/OR ITS SUPPLIERS BE LIABLE FOR
 * ANY CLAIM, DAMAGES OR OTHER LIABILITY, WHETHER IN AN ACTION OF CONTRACT,
 * TORT OR OTHERWISE, ARISING FROM, OUT OF OR IN CONNECTION WITH THE
 * SOFTWARE OR THE USE OR OTHER DEALINGS IN THE SOFTWARE.
 */

#ifndef _I915_REG_H_
#define _I915_REG_H_

#define _PIPE(pipe, a, b) ((a) + (pipe)*((b)-(a)))
#define _PIPE_INC(pipe, base, inc) ((base) + (pipe)*(inc))
#define _TRANSCODER(tran, a, b) ((a) + (tran)*((b)-(a)))

#define _PORT(port, a, b) ((a) + (port)*((b)-(a)))

#define _MASKED_BIT_ENABLE(a) (((a) << 16) | (a))
#define _MASKED_BIT_DISABLE(a) ((a) << 16)

/* PCI config space */

#define HPLLCC	0xc0 /* 855 only */
#define   GC_CLOCK_CONTROL_MASK		(0xf << 0)
#define   GC_CLOCK_133_200		(0 << 0)
#define   GC_CLOCK_100_200		(1 << 0)
#define   GC_CLOCK_100_133		(2 << 0)
#define   GC_CLOCK_166_250		(3 << 0)
#define GCFGC2	0xda
#define GCFGC	0xf0 /* 915+ only */
#define   GC_LOW_FREQUENCY_ENABLE	(1 << 7)
#define   GC_DISPLAY_CLOCK_190_200_MHZ	(0 << 4)
#define   GC_DISPLAY_CLOCK_333_MHZ	(4 << 4)
#define   GC_DISPLAY_CLOCK_267_MHZ_PNV	(0 << 4)
#define   GC_DISPLAY_CLOCK_333_MHZ_PNV	(1 << 4)
#define   GC_DISPLAY_CLOCK_444_MHZ_PNV	(2 << 4)
#define   GC_DISPLAY_CLOCK_200_MHZ_PNV	(5 << 4)
#define   GC_DISPLAY_CLOCK_133_MHZ_PNV	(6 << 4)
#define   GC_DISPLAY_CLOCK_167_MHZ_PNV	(7 << 4)
#define   GC_DISPLAY_CLOCK_MASK		(7 << 4)
#define   GM45_GC_RENDER_CLOCK_MASK	(0xf << 0)
#define   GM45_GC_RENDER_CLOCK_266_MHZ	(8 << 0)
#define   GM45_GC_RENDER_CLOCK_320_MHZ	(9 << 0)
#define   GM45_GC_RENDER_CLOCK_400_MHZ	(0xb << 0)
#define   GM45_GC_RENDER_CLOCK_533_MHZ	(0xc << 0)
#define   I965_GC_RENDER_CLOCK_MASK	(0xf << 0)
#define   I965_GC_RENDER_CLOCK_267_MHZ	(2 << 0)
#define   I965_GC_RENDER_CLOCK_333_MHZ	(3 << 0)
#define   I965_GC_RENDER_CLOCK_444_MHZ	(4 << 0)
#define   I965_GC_RENDER_CLOCK_533_MHZ	(5 << 0)
#define   I945_GC_RENDER_CLOCK_MASK	(7 << 0)
#define   I945_GC_RENDER_CLOCK_166_MHZ	(0 << 0)
#define   I945_GC_RENDER_CLOCK_200_MHZ	(1 << 0)
#define   I945_GC_RENDER_CLOCK_250_MHZ	(3 << 0)
#define   I945_GC_RENDER_CLOCK_400_MHZ	(5 << 0)
#define   I915_GC_RENDER_CLOCK_MASK	(7 << 0)
#define   I915_GC_RENDER_CLOCK_166_MHZ	(0 << 0)
#define   I915_GC_RENDER_CLOCK_200_MHZ	(1 << 0)
#define   I915_GC_RENDER_CLOCK_333_MHZ	(4 << 0)
#define LBB	0xf4

/* Graphics reset regs */
#define I965_GDRST 0xc0 /* PCI config register */
#define ILK_GDSR 0x2ca4 /* MCHBAR offset */
#define  GRDOM_FULL	(0<<2)
#define  GRDOM_RENDER	(1<<2)
#define  GRDOM_MEDIA	(3<<2)
#define  GRDOM_MASK	(3<<2)
#define  GRDOM_RESET_ENABLE (1<<0)

#define GEN6_MBCUNIT_SNPCR	0x900c /* for LLC config */
#define   GEN6_MBC_SNPCR_SHIFT	21
#define   GEN6_MBC_SNPCR_MASK	(3<<21)
#define   GEN6_MBC_SNPCR_MAX	(0<<21)
#define   GEN6_MBC_SNPCR_MED	(1<<21)
#define   GEN6_MBC_SNPCR_LOW	(2<<21)
#define   GEN6_MBC_SNPCR_MIN	(3<<21) /* only 1/16th of the cache is shared */

#define GEN6_MBCTL		0x0907c
#define   GEN6_MBCTL_ENABLE_BOOT_FETCH	(1 << 4)
#define   GEN6_MBCTL_CTX_FETCH_NEEDED	(1 << 3)
#define   GEN6_MBCTL_BME_UPDATE_ENABLE	(1 << 2)
#define   GEN6_MBCTL_MAE_UPDATE_ENABLE	(1 << 1)
#define   GEN6_MBCTL_BOOT_FETCH_MECH	(1 << 0)

#define GEN6_GDRST	0x941c
#define  GEN6_GRDOM_FULL		(1 << 0)
#define  GEN6_GRDOM_RENDER		(1 << 1)
#define  GEN6_GRDOM_MEDIA		(1 << 2)
#define  GEN6_GRDOM_BLT			(1 << 3)

#define RING_PP_DIR_BASE(ring)		((ring)->mmio_base+0x228)
#define RING_PP_DIR_BASE_READ(ring)	((ring)->mmio_base+0x518)
#define RING_PP_DIR_DCLV(ring)		((ring)->mmio_base+0x220)
#define   PP_DIR_DCLV_2G		0xffffffff

#define GEN8_RING_PDP_UDW(ring, n)	((ring)->mmio_base+0x270 + ((n) * 8 + 4))
#define GEN8_RING_PDP_LDW(ring, n)	((ring)->mmio_base+0x270 + (n) * 8)

#define GAM_ECOCHK			0x4090
#define   ECOCHK_SNB_BIT		(1<<10)
#define   HSW_ECOCHK_ARB_PRIO_SOL	(1<<6)
#define   ECOCHK_PPGTT_CACHE64B		(0x3<<3)
#define   ECOCHK_PPGTT_CACHE4B		(0x0<<3)
#define   ECOCHK_PPGTT_GFDT_IVB		(0x1<<4)
#define   ECOCHK_PPGTT_LLC_IVB		(0x1<<3)
#define   ECOCHK_PPGTT_UC_HSW		(0x1<<3)
#define   ECOCHK_PPGTT_WT_HSW		(0x2<<3)
#define   ECOCHK_PPGTT_WB_HSW		(0x3<<3)

#define GAC_ECO_BITS			0x14090
#define   ECOBITS_SNB_BIT		(1<<13)
#define   ECOBITS_PPGTT_CACHE64B	(3<<8)
#define   ECOBITS_PPGTT_CACHE4B		(0<<8)

#define GAB_CTL				0x24000
#define   GAB_CTL_CONT_AFTER_PAGEFAULT	(1<<8)

/* VGA stuff */

#define VGA_ST01_MDA 0x3ba
#define VGA_ST01_CGA 0x3da

#define VGA_MSR_WRITE 0x3c2
#define VGA_MSR_READ 0x3cc
#define   VGA_MSR_MEM_EN (1<<1)
#define   VGA_MSR_CGA_MODE (1<<0)

#define VGA_SR_INDEX 0x3c4
#define SR01			1
#define VGA_SR_DATA 0x3c5

#define VGA_AR_INDEX 0x3c0
#define   VGA_AR_VID_EN (1<<5)
#define VGA_AR_DATA_WRITE 0x3c0
#define VGA_AR_DATA_READ 0x3c1

#define VGA_GR_INDEX 0x3ce
#define VGA_GR_DATA 0x3cf
/* GR05 */
#define   VGA_GR_MEM_READ_MODE_SHIFT 3
#define     VGA_GR_MEM_READ_MODE_PLANE 1
/* GR06 */
#define   VGA_GR_MEM_MODE_MASK 0xc
#define   VGA_GR_MEM_MODE_SHIFT 2
#define   VGA_GR_MEM_A0000_AFFFF 0
#define   VGA_GR_MEM_A0000_BFFFF 1
#define   VGA_GR_MEM_B0000_B7FFF 2
#define   VGA_GR_MEM_B0000_BFFFF 3

#define VGA_DACMASK 0x3c6
#define VGA_DACRX 0x3c7
#define VGA_DACWX 0x3c8
#define VGA_DACDATA 0x3c9

#define VGA_CR_INDEX_MDA 0x3b4
#define VGA_CR_DATA_MDA 0x3b5
#define VGA_CR_INDEX_CGA 0x3d4
#define VGA_CR_DATA_CGA 0x3d5

/*
 * Memory interface instructions used by the kernel
 */
#define MI_INSTR(opcode, flags) (((opcode) << 23) | (flags))

#define MI_NOOP			MI_INSTR(0, 0)
#define MI_USER_INTERRUPT	MI_INSTR(0x02, 0)
#define MI_WAIT_FOR_EVENT       MI_INSTR(0x03, 0)
#define   MI_WAIT_FOR_OVERLAY_FLIP	(1<<16)
#define   MI_WAIT_FOR_PLANE_B_FLIP      (1<<6)
#define   MI_WAIT_FOR_PLANE_A_FLIP      (1<<2)
#define   MI_WAIT_FOR_PLANE_A_SCANLINES (1<<1)
#define MI_FLUSH		MI_INSTR(0x04, 0)
#define   MI_READ_FLUSH		(1 << 0)
#define   MI_EXE_FLUSH		(1 << 1)
#define   MI_NO_WRITE_FLUSH	(1 << 2)
#define   MI_SCENE_COUNT	(1 << 3) /* just increment scene count */
#define   MI_END_SCENE		(1 << 4) /* flush binner and incr scene count */
#define   MI_INVALIDATE_ISP	(1 << 5) /* invalidate indirect state pointers */
#define MI_BATCH_BUFFER_END	MI_INSTR(0x0a, 0)
#define MI_SUSPEND_FLUSH	MI_INSTR(0x0b, 0)
#define   MI_SUSPEND_FLUSH_EN	(1<<0)
#define MI_REPORT_HEAD		MI_INSTR(0x07, 0)
#define MI_OVERLAY_FLIP		MI_INSTR(0x11, 0)
#define   MI_OVERLAY_CONTINUE	(0x0<<21)
#define   MI_OVERLAY_ON		(0x1<<21)
#define   MI_OVERLAY_OFF	(0x2<<21)
#define MI_LOAD_SCAN_LINES_INCL MI_INSTR(0x12, 0)
#define MI_DISPLAY_FLIP		MI_INSTR(0x14, 2)
#define MI_DISPLAY_FLIP_I915	MI_INSTR(0x14, 1)
#define   MI_DISPLAY_FLIP_PLANE(n) ((n) << 20)
/* IVB has funny definitions for which plane to flip. */
#define   MI_DISPLAY_FLIP_IVB_PLANE_A  (0 << 19)
#define   MI_DISPLAY_FLIP_IVB_PLANE_B  (1 << 19)
#define   MI_DISPLAY_FLIP_IVB_SPRITE_A (2 << 19)
#define   MI_DISPLAY_FLIP_IVB_SPRITE_B (3 << 19)
#define   MI_DISPLAY_FLIP_IVB_PLANE_C  (4 << 19)
#define   MI_DISPLAY_FLIP_IVB_SPRITE_C (5 << 19)
#define MI_ARB_ON_OFF		MI_INSTR(0x08, 0)
#define   MI_ARB_ENABLE			(1<<0)
#define   MI_ARB_DISABLE		(0<<0)

#define MI_SET_CONTEXT		MI_INSTR(0x18, 0)
#define   MI_MM_SPACE_GTT		(1<<8)
#define   MI_MM_SPACE_PHYSICAL		(0<<8)
#define   MI_SAVE_EXT_STATE_EN		(1<<3)
#define   MI_RESTORE_EXT_STATE_EN	(1<<2)
#define   MI_FORCE_RESTORE		(1<<1)
#define   MI_RESTORE_INHIBIT		(1<<0)
#define MI_STORE_DWORD_IMM	MI_INSTR(0x20, 1)
#define   MI_MEM_VIRTUAL	(1 << 22) /* 965+ only */
#define MI_STORE_DWORD_INDEX	MI_INSTR(0x21, 1)
#define   MI_STORE_DWORD_INDEX_SHIFT 2
/* Official intel docs are somewhat sloppy concerning MI_LOAD_REGISTER_IMM:
 * - Always issue a MI_NOOP _before_ the MI_LOAD_REGISTER_IMM - otherwise hw
 *   simply ignores the register load under certain conditions.
 * - One can actually load arbitrary many arbitrary registers: Simply issue x
 *   address/value pairs. Don't overdue it, though, x <= 2^4 must hold!
 */
#define MI_LOAD_REGISTER_IMM(x)	MI_INSTR(0x22, 2*x-1)
#define MI_STORE_REGISTER_MEM(x) MI_INSTR(0x24, 2*x-1)
<<<<<<< HEAD
=======
#define  MI_SRM_LRM_GLOBAL_GTT		(1<<22)
>>>>>>> d8ec26d7
#define MI_FLUSH_DW		MI_INSTR(0x26, 1) /* for GEN6 */
#define   MI_FLUSH_DW_STORE_INDEX	(1<<21)
#define   MI_INVALIDATE_TLB		(1<<18)
#define   MI_FLUSH_DW_OP_STOREDW	(1<<14)
#define   MI_INVALIDATE_BSD		(1<<7)
#define   MI_FLUSH_DW_USE_GTT		(1<<2)
#define   MI_FLUSH_DW_USE_PPGTT		(0<<2)
#define MI_BATCH_BUFFER		MI_INSTR(0x30, 1)
#define   MI_BATCH_NON_SECURE		(1)
/* for snb/ivb/vlv this also means "batch in ppgtt" when ppgtt is enabled. */
#define   MI_BATCH_NON_SECURE_I965 	(1<<8)
#define   MI_BATCH_PPGTT_HSW		(1<<8)
#define   MI_BATCH_NON_SECURE_HSW 	(1<<13)
#define MI_BATCH_BUFFER_START	MI_INSTR(0x31, 0)
#define   MI_BATCH_GTT		    (2<<6) /* aliased with (1<<7) on gen4 */
#define MI_BATCH_BUFFER_START_GEN8	MI_INSTR(0x31, 1)
#define MI_SEMAPHORE_MBOX	MI_INSTR(0x16, 1) /* gen6+ */
#define  MI_SEMAPHORE_GLOBAL_GTT    (1<<22)
#define  MI_SEMAPHORE_UPDATE	    (1<<21)
#define  MI_SEMAPHORE_COMPARE	    (1<<20)
#define  MI_SEMAPHORE_REGISTER	    (1<<18)
#define  MI_SEMAPHORE_SYNC_VR	    (0<<16) /* RCS  wait for VCS  (RVSYNC) */
#define  MI_SEMAPHORE_SYNC_VER	    (1<<16) /* RCS  wait for VECS (RVESYNC) */
#define  MI_SEMAPHORE_SYNC_BR	    (2<<16) /* RCS  wait for BCS  (RBSYNC) */
#define  MI_SEMAPHORE_SYNC_BV	    (0<<16) /* VCS  wait for BCS  (VBSYNC) */
#define  MI_SEMAPHORE_SYNC_VEV	    (1<<16) /* VCS  wait for VECS (VVESYNC) */
#define  MI_SEMAPHORE_SYNC_RV	    (2<<16) /* VCS  wait for RCS  (VRSYNC) */
#define  MI_SEMAPHORE_SYNC_RB	    (0<<16) /* BCS  wait for RCS  (BRSYNC) */
#define  MI_SEMAPHORE_SYNC_VEB	    (1<<16) /* BCS  wait for VECS (BVESYNC) */
#define  MI_SEMAPHORE_SYNC_VB	    (2<<16) /* BCS  wait for VCS  (BVSYNC) */
#define  MI_SEMAPHORE_SYNC_BVE	    (0<<16) /* VECS wait for BCS  (VEBSYNC) */
#define  MI_SEMAPHORE_SYNC_VVE	    (1<<16) /* VECS wait for VCS  (VEVSYNC) */
#define  MI_SEMAPHORE_SYNC_RVE	    (2<<16) /* VECS wait for RCS  (VERSYNC) */
#define  MI_SEMAPHORE_SYNC_INVALID  (3<<16)

#define MI_PREDICATE_RESULT_2	(0x2214)
#define  LOWER_SLICE_ENABLED	(1<<0)
#define  LOWER_SLICE_DISABLED	(0<<0)

/*
 * 3D instructions used by the kernel
 */
#define GFX_INSTR(opcode, flags) ((0x3 << 29) | ((opcode) << 24) | (flags))

#define GFX_OP_RASTER_RULES    ((0x3<<29)|(0x7<<24))
#define GFX_OP_SCISSOR         ((0x3<<29)|(0x1c<<24)|(0x10<<19))
#define   SC_UPDATE_SCISSOR       (0x1<<1)
#define   SC_ENABLE_MASK          (0x1<<0)
#define   SC_ENABLE               (0x1<<0)
#define GFX_OP_LOAD_INDIRECT   ((0x3<<29)|(0x1d<<24)|(0x7<<16))
#define GFX_OP_SCISSOR_INFO    ((0x3<<29)|(0x1d<<24)|(0x81<<16)|(0x1))
#define   SCI_YMIN_MASK      (0xffff<<16)
#define   SCI_XMIN_MASK      (0xffff<<0)
#define   SCI_YMAX_MASK      (0xffff<<16)
#define   SCI_XMAX_MASK      (0xffff<<0)
#define GFX_OP_SCISSOR_ENABLE	 ((0x3<<29)|(0x1c<<24)|(0x10<<19))
#define GFX_OP_SCISSOR_RECT	 ((0x3<<29)|(0x1d<<24)|(0x81<<16)|1)
#define GFX_OP_COLOR_FACTOR      ((0x3<<29)|(0x1d<<24)|(0x1<<16)|0x0)
#define GFX_OP_STIPPLE           ((0x3<<29)|(0x1d<<24)|(0x83<<16))
#define GFX_OP_MAP_INFO          ((0x3<<29)|(0x1d<<24)|0x4)
#define GFX_OP_DESTBUFFER_VARS   ((0x3<<29)|(0x1d<<24)|(0x85<<16)|0x0)
#define GFX_OP_DESTBUFFER_INFO	 ((0x3<<29)|(0x1d<<24)|(0x8e<<16)|1)
#define GFX_OP_DRAWRECT_INFO     ((0x3<<29)|(0x1d<<24)|(0x80<<16)|(0x3))
#define GFX_OP_DRAWRECT_INFO_I965  ((0x7900<<16)|0x2)
#define SRC_COPY_BLT_CMD                ((2<<29)|(0x43<<22)|4)
#define XY_SRC_COPY_BLT_CMD		((2<<29)|(0x53<<22)|6)
#define XY_MONO_SRC_COPY_IMM_BLT	((2<<29)|(0x71<<22)|5)
#define XY_SRC_COPY_BLT_WRITE_ALPHA	(1<<21)
#define XY_SRC_COPY_BLT_WRITE_RGB	(1<<20)
#define   BLT_DEPTH_8			(0<<24)
#define   BLT_DEPTH_16_565		(1<<24)
#define   BLT_DEPTH_16_1555		(2<<24)
#define   BLT_DEPTH_32			(3<<24)
#define   BLT_ROP_GXCOPY		(0xcc<<16)
#define XY_SRC_COPY_BLT_SRC_TILED	(1<<15) /* 965+ only */
#define XY_SRC_COPY_BLT_DST_TILED	(1<<11) /* 965+ only */
#define CMD_OP_DISPLAYBUFFER_INFO ((0x0<<29)|(0x14<<23)|2)
#define   ASYNC_FLIP                (1<<22)
#define   DISPLAY_PLANE_A           (0<<20)
#define   DISPLAY_PLANE_B           (1<<20)
#define GFX_OP_PIPE_CONTROL(len)	((0x3<<29)|(0x3<<27)|(0x2<<24)|(len-2))
#define   PIPE_CONTROL_GLOBAL_GTT_IVB			(1<<24) /* gen7+ */
#define   PIPE_CONTROL_CS_STALL				(1<<20)
#define   PIPE_CONTROL_TLB_INVALIDATE			(1<<18)
#define   PIPE_CONTROL_QW_WRITE				(1<<14)
#define   PIPE_CONTROL_DEPTH_STALL			(1<<13)
#define   PIPE_CONTROL_WRITE_FLUSH			(1<<12)
#define   PIPE_CONTROL_RENDER_TARGET_CACHE_FLUSH	(1<<12) /* gen6+ */
#define   PIPE_CONTROL_INSTRUCTION_CACHE_INVALIDATE	(1<<11) /* MBZ on Ironlake */
#define   PIPE_CONTROL_TEXTURE_CACHE_INVALIDATE		(1<<10) /* GM45+ only */
#define   PIPE_CONTROL_INDIRECT_STATE_DISABLE		(1<<9)
#define   PIPE_CONTROL_NOTIFY				(1<<8)
#define   PIPE_CONTROL_VF_CACHE_INVALIDATE		(1<<4)
#define   PIPE_CONTROL_CONST_CACHE_INVALIDATE		(1<<3)
#define   PIPE_CONTROL_STATE_CACHE_INVALIDATE		(1<<2)
#define   PIPE_CONTROL_STALL_AT_SCOREBOARD		(1<<1)
#define   PIPE_CONTROL_DEPTH_CACHE_FLUSH		(1<<0)
#define   PIPE_CONTROL_GLOBAL_GTT (1<<2) /* in addr dword */


/*
 * Reset registers
 */
#define DEBUG_RESET_I830		0x6070
#define  DEBUG_RESET_FULL		(1<<7)
#define  DEBUG_RESET_RENDER		(1<<8)
#define  DEBUG_RESET_DISPLAY		(1<<9)

/*
 * IOSF sideband
 */
#define VLV_IOSF_DOORBELL_REQ			(VLV_DISPLAY_BASE + 0x2100)
#define   IOSF_DEVFN_SHIFT			24
#define   IOSF_OPCODE_SHIFT			16
#define   IOSF_PORT_SHIFT			8
#define   IOSF_BYTE_ENABLES_SHIFT		4
#define   IOSF_BAR_SHIFT			1
#define   IOSF_SB_BUSY				(1<<0)
#define   IOSF_PORT_PUNIT			0x4
#define   IOSF_PORT_NC				0x11
#define   IOSF_PORT_DPIO			0x12
#define   IOSF_PORT_GPIO_NC			0x13
#define   IOSF_PORT_CCK				0x14
#define   IOSF_PORT_CCU				0xA9
#define   IOSF_PORT_GPS_CORE			0x48
#define VLV_IOSF_DATA				(VLV_DISPLAY_BASE + 0x2104)
#define VLV_IOSF_ADDR				(VLV_DISPLAY_BASE + 0x2108)

#define PUNIT_OPCODE_REG_READ			6
#define PUNIT_OPCODE_REG_WRITE			7

#define PUNIT_REG_PWRGT_CTRL			0x60
#define PUNIT_REG_PWRGT_STATUS			0x61
#define	  PUNIT_CLK_GATE			1
#define	  PUNIT_PWR_RESET			2
#define	  PUNIT_PWR_GATE			3
#define	  RENDER_PWRGT				(PUNIT_PWR_GATE << 0)
#define	  MEDIA_PWRGT				(PUNIT_PWR_GATE << 2)
#define	  DISP2D_PWRGT				(PUNIT_PWR_GATE << 6)

#define PUNIT_REG_GPU_LFM			0xd3
#define PUNIT_REG_GPU_FREQ_REQ			0xd4
#define PUNIT_REG_GPU_FREQ_STS			0xd8
#define   GENFREQSTATUS				(1<<0)
#define PUNIT_REG_MEDIA_TURBO_FREQ_REQ		0xdc

#define PUNIT_FUSE_BUS2				0xf6 /* bits 47:40 */
#define PUNIT_FUSE_BUS1				0xf5 /* bits 55:48 */

#define IOSF_NC_FB_GFX_FREQ_FUSE		0x1c
#define   FB_GFX_MAX_FREQ_FUSE_SHIFT		3
#define   FB_GFX_MAX_FREQ_FUSE_MASK		0x000007f8
#define   FB_GFX_FGUARANTEED_FREQ_FUSE_SHIFT	11
#define   FB_GFX_FGUARANTEED_FREQ_FUSE_MASK	0x0007f800
#define IOSF_NC_FB_GFX_FMAX_FUSE_HI		0x34
#define   FB_FMAX_VMIN_FREQ_HI_MASK		0x00000007
#define IOSF_NC_FB_GFX_FMAX_FUSE_LO		0x30
#define   FB_FMAX_VMIN_FREQ_LO_SHIFT		27
#define   FB_FMAX_VMIN_FREQ_LO_MASK		0xf8000000

/* vlv2 north clock has */
#define CCK_FUSE_REG				0x8
#define  CCK_FUSE_HPLL_FREQ_MASK		0x3
#define CCK_REG_DSI_PLL_FUSE			0x44
#define CCK_REG_DSI_PLL_CONTROL			0x48
#define  DSI_PLL_VCO_EN				(1 << 31)
#define  DSI_PLL_LDO_GATE			(1 << 30)
#define  DSI_PLL_P1_POST_DIV_SHIFT		17
#define  DSI_PLL_P1_POST_DIV_MASK		(0x1ff << 17)
#define  DSI_PLL_P2_MUX_DSI0_DIV2		(1 << 13)
#define  DSI_PLL_P3_MUX_DSI1_DIV2		(1 << 12)
#define  DSI_PLL_MUX_MASK			(3 << 9)
#define  DSI_PLL_MUX_DSI0_DSIPLL		(0 << 10)
#define  DSI_PLL_MUX_DSI0_CCK			(1 << 10)
#define  DSI_PLL_MUX_DSI1_DSIPLL		(0 << 9)
#define  DSI_PLL_MUX_DSI1_CCK			(1 << 9)
#define  DSI_PLL_CLK_GATE_MASK			(0xf << 5)
#define  DSI_PLL_CLK_GATE_DSI0_DSIPLL		(1 << 8)
#define  DSI_PLL_CLK_GATE_DSI1_DSIPLL		(1 << 7)
#define  DSI_PLL_CLK_GATE_DSI0_CCK		(1 << 6)
#define  DSI_PLL_CLK_GATE_DSI1_CCK		(1 << 5)
#define  DSI_PLL_LOCK				(1 << 0)
#define CCK_REG_DSI_PLL_DIVIDER			0x4c
#define  DSI_PLL_LFSR				(1 << 31)
#define  DSI_PLL_FRACTION_EN			(1 << 30)
#define  DSI_PLL_FRAC_COUNTER_SHIFT		27
#define  DSI_PLL_FRAC_COUNTER_MASK		(7 << 27)
#define  DSI_PLL_USYNC_CNT_SHIFT		18
#define  DSI_PLL_USYNC_CNT_MASK			(0x1ff << 18)
#define  DSI_PLL_N1_DIV_SHIFT			16
#define  DSI_PLL_N1_DIV_MASK			(3 << 16)
#define  DSI_PLL_M1_DIV_SHIFT			0
#define  DSI_PLL_M1_DIV_MASK			(0x1ff << 0)

/*
 * DPIO - a special bus for various display related registers to hide behind
 *
 * DPIO is VLV only.
 *
 * Note: digital port B is DDI0, digital pot C is DDI1
 */
#define DPIO_DEVFN			0
#define DPIO_OPCODE_REG_WRITE		1
#define DPIO_OPCODE_REG_READ		0

#define DPIO_CTL			(VLV_DISPLAY_BASE + 0x2110)
#define  DPIO_MODSEL1			(1<<3) /* if ref clk b == 27 */
#define  DPIO_MODSEL0			(1<<2) /* if ref clk a == 27 */
#define  DPIO_SFR_BYPASS		(1<<1)
#define  DPIO_CMNRST			(1<<0)

#define _DPIO_TX3_SWING_CTL4_A		0x690
#define _DPIO_TX3_SWING_CTL4_B		0x2a90
#define DPIO_TX3_SWING_CTL4(pipe) _PIPE(pipe, _DPIO_TX3_SWING_CTL4_A, \
					_DPIO_TX3_SWING_CTL4_B)

/*
 * Per pipe/PLL DPIO regs
 */
#define _DPIO_DIV_A			0x800c
#define   DPIO_POST_DIV_SHIFT		(28) /* 3 bits */
#define   DPIO_POST_DIV_DAC		0
#define   DPIO_POST_DIV_HDMIDP		1 /* DAC 225-400M rate */
#define   DPIO_POST_DIV_LVDS1		2
#define   DPIO_POST_DIV_LVDS2		3
#define   DPIO_K_SHIFT			(24) /* 4 bits */
#define   DPIO_P1_SHIFT			(21) /* 3 bits */
#define   DPIO_P2_SHIFT			(16) /* 5 bits */
#define   DPIO_N_SHIFT			(12) /* 4 bits */
#define   DPIO_ENABLE_CALIBRATION	(1<<11)
#define   DPIO_M1DIV_SHIFT		(8) /* 3 bits */
#define   DPIO_M2DIV_MASK		0xff
#define _DPIO_DIV_B			0x802c
#define DPIO_DIV(pipe) _PIPE(pipe, _DPIO_DIV_A, _DPIO_DIV_B)

#define _DPIO_REFSFR_A			0x8014
#define   DPIO_REFSEL_OVERRIDE		27
#define   DPIO_PLL_MODESEL_SHIFT	24 /* 3 bits */
#define   DPIO_BIAS_CURRENT_CTL_SHIFT	21 /* 3 bits, always 0x7 */
#define   DPIO_PLL_REFCLK_SEL_SHIFT	16 /* 2 bits */
#define   DPIO_PLL_REFCLK_SEL_MASK	3
#define   DPIO_DRIVER_CTL_SHIFT		12 /* always set to 0x8 */
#define   DPIO_CLK_BIAS_CTL_SHIFT	8 /* always set to 0x5 */
#define _DPIO_REFSFR_B			0x8034
#define DPIO_REFSFR(pipe) _PIPE(pipe, _DPIO_REFSFR_A, _DPIO_REFSFR_B)

#define _DPIO_CORE_CLK_A		0x801c
#define _DPIO_CORE_CLK_B		0x803c
#define DPIO_CORE_CLK(pipe) _PIPE(pipe, _DPIO_CORE_CLK_A, _DPIO_CORE_CLK_B)

#define _DPIO_IREF_CTL_A		0x8040
#define _DPIO_IREF_CTL_B		0x8060
#define DPIO_IREF_CTL(pipe) _PIPE(pipe, _DPIO_IREF_CTL_A, _DPIO_IREF_CTL_B)

#define DPIO_IREF_BCAST			0xc044
#define _DPIO_IREF_A			0x8044
#define _DPIO_IREF_B			0x8064
#define DPIO_IREF(pipe) _PIPE(pipe, _DPIO_IREF_A, _DPIO_IREF_B)

#define _DPIO_PLL_CML_A			0x804c
#define _DPIO_PLL_CML_B			0x806c
#define DPIO_PLL_CML(pipe) _PIPE(pipe, _DPIO_PLL_CML_A, _DPIO_PLL_CML_B)

#define _DPIO_LPF_COEFF_A		0x8048
#define _DPIO_LPF_COEFF_B		0x8068
#define DPIO_LPF_COEFF(pipe) _PIPE(pipe, _DPIO_LPF_COEFF_A, _DPIO_LPF_COEFF_B)

#define DPIO_CALIBRATION		0x80ac

#define DPIO_FASTCLK_DISABLE		0x8100

/*
 * Per DDI channel DPIO regs
 */

#define _DPIO_PCS_TX_0			0x8200
#define _DPIO_PCS_TX_1			0x8400
#define   DPIO_PCS_TX_LANE2_RESET	(1<<16)
#define   DPIO_PCS_TX_LANE1_RESET	(1<<7)
#define DPIO_PCS_TX(port) _PORT(port, _DPIO_PCS_TX_0, _DPIO_PCS_TX_1)

#define _DPIO_PCS_CLK_0			0x8204
#define _DPIO_PCS_CLK_1			0x8404
#define   DPIO_PCS_CLK_CRI_RXEB_EIOS_EN	(1<<22)
#define   DPIO_PCS_CLK_CRI_RXDIGFILTSG_EN (1<<21)
#define   DPIO_PCS_CLK_DATAWIDTH_SHIFT	(6)
#define   DPIO_PCS_CLK_SOFT_RESET	(1<<5)
#define DPIO_PCS_CLK(port) _PORT(port, _DPIO_PCS_CLK_0, _DPIO_PCS_CLK_1)

#define _DPIO_PCS_CTL_OVR1_A		0x8224
#define _DPIO_PCS_CTL_OVR1_B		0x8424
#define DPIO_PCS_CTL_OVER1(port) _PORT(port, _DPIO_PCS_CTL_OVR1_A, \
				       _DPIO_PCS_CTL_OVR1_B)

#define _DPIO_PCS_STAGGER0_A		0x822c
#define _DPIO_PCS_STAGGER0_B		0x842c
#define DPIO_PCS_STAGGER0(port) _PORT(port, _DPIO_PCS_STAGGER0_A, \
				      _DPIO_PCS_STAGGER0_B)

#define _DPIO_PCS_STAGGER1_A		0x8230
#define _DPIO_PCS_STAGGER1_B		0x8430
#define DPIO_PCS_STAGGER1(port) _PORT(port, _DPIO_PCS_STAGGER1_A, \
				      _DPIO_PCS_STAGGER1_B)

#define _DPIO_PCS_CLOCKBUF0_A		0x8238
#define _DPIO_PCS_CLOCKBUF0_B		0x8438
#define DPIO_PCS_CLOCKBUF0(port) _PORT(port, _DPIO_PCS_CLOCKBUF0_A, \
				       _DPIO_PCS_CLOCKBUF0_B)

#define _DPIO_PCS_CLOCKBUF8_A		0x825c
#define _DPIO_PCS_CLOCKBUF8_B		0x845c
#define DPIO_PCS_CLOCKBUF8(port) _PORT(port, _DPIO_PCS_CLOCKBUF8_A, \
				       _DPIO_PCS_CLOCKBUF8_B)

#define _DPIO_TX_SWING_CTL2_A		0x8288
#define _DPIO_TX_SWING_CTL2_B		0x8488
#define DPIO_TX_SWING_CTL2(port) _PORT(port, _DPIO_TX_SWING_CTL2_A, \
				       _DPIO_TX_SWING_CTL2_B)

#define _DPIO_TX_SWING_CTL3_A		0x828c
#define _DPIO_TX_SWING_CTL3_B		0x848c
#define DPIO_TX_SWING_CTL3(port) _PORT(port, _DPIO_TX_SWING_CTL3_A, \
				       _DPIO_TX_SWING_CTL3_B)

#define _DPIO_TX_SWING_CTL4_A		0x8290
#define _DPIO_TX_SWING_CTL4_B		0x8490
#define DPIO_TX_SWING_CTL4(port) _PORT(port, _DPIO_TX_SWING_CTL4_A, \
				       _DPIO_TX_SWING_CTL4_B)

#define _DPIO_TX_OCALINIT_0		0x8294
#define _DPIO_TX_OCALINIT_1		0x8494
#define   DPIO_TX_OCALINIT_EN		(1<<31)
#define DPIO_TX_OCALINIT(port) _PORT(port, _DPIO_TX_OCALINIT_0, \
				     _DPIO_TX_OCALINIT_1)

#define _DPIO_TX_CTL_0			0x82ac
#define _DPIO_TX_CTL_1			0x84ac
#define DPIO_TX_CTL(port) _PORT(port, _DPIO_TX_CTL_0, _DPIO_TX_CTL_1)

#define _DPIO_TX_LANE_0			0x82b8
#define _DPIO_TX_LANE_1			0x84b8
#define DPIO_TX_LANE(port) _PORT(port, _DPIO_TX_LANE_0, _DPIO_TX_LANE_1)

#define _DPIO_DATA_CHANNEL1		0x8220
#define _DPIO_DATA_CHANNEL2		0x8420
#define DPIO_DATA_CHANNEL(port) _PORT(port, _DPIO_DATA_CHANNEL1, _DPIO_DATA_CHANNEL2)

#define _DPIO_PORT0_PCS0		0x0220
#define _DPIO_PORT0_PCS1		0x0420
#define _DPIO_PORT1_PCS2		0x2620
#define _DPIO_PORT1_PCS3		0x2820
#define DPIO_DATA_LANE_A(port) _PORT(port, _DPIO_PORT0_PCS0, _DPIO_PORT1_PCS2)
#define DPIO_DATA_LANE_B(port) _PORT(port, _DPIO_PORT0_PCS1, _DPIO_PORT1_PCS3)
#define DPIO_DATA_CHANNEL1              0x8220
#define DPIO_DATA_CHANNEL2              0x8420

/*
 * Fence registers
 */
#define FENCE_REG_830_0			0x2000
#define FENCE_REG_945_8			0x3000
#define   I830_FENCE_START_MASK		0x07f80000
#define   I830_FENCE_TILING_Y_SHIFT	12
#define   I830_FENCE_SIZE_BITS(size)	((ffs((size) >> 19) - 1) << 8)
#define   I830_FENCE_PITCH_SHIFT	4
#define   I830_FENCE_REG_VALID		(1<<0)
#define   I915_FENCE_MAX_PITCH_VAL	4
#define   I830_FENCE_MAX_PITCH_VAL	6
#define   I830_FENCE_MAX_SIZE_VAL	(1<<8)

#define   I915_FENCE_START_MASK		0x0ff00000
#define   I915_FENCE_SIZE_BITS(size)	((ffs((size) >> 20) - 1) << 8)

#define FENCE_REG_965_0			0x03000
#define   I965_FENCE_PITCH_SHIFT	2
#define   I965_FENCE_TILING_Y_SHIFT	1
#define   I965_FENCE_REG_VALID		(1<<0)
#define   I965_FENCE_MAX_PITCH_VAL	0x0400

#define FENCE_REG_SANDYBRIDGE_0		0x100000
#define   SANDYBRIDGE_FENCE_PITCH_SHIFT	32
#define   GEN7_FENCE_MAX_PITCH_VAL	0x0800

/* control register for cpu gtt access */
#define TILECTL				0x101000
#define   TILECTL_SWZCTL			(1 << 0)
#define   TILECTL_TLB_PREFETCH_DIS	(1 << 2)
#define   TILECTL_BACKSNOOP_DIS		(1 << 3)

/*
 * Instruction and interrupt control regs
 */
#define PGTBL_ER	0x02024
#define RENDER_RING_BASE	0x02000
#define BSD_RING_BASE		0x04000
#define GEN6_BSD_RING_BASE	0x12000
#define VEBOX_RING_BASE		0x1a000
#define BLT_RING_BASE		0x22000
#define RING_TAIL(base)		((base)+0x30)
#define RING_HEAD(base)		((base)+0x34)
#define RING_START(base)	((base)+0x38)
#define RING_CTL(base)		((base)+0x3c)
#define RING_SYNC_0(base)	((base)+0x40)
#define RING_SYNC_1(base)	((base)+0x44)
#define RING_SYNC_2(base)	((base)+0x48)
#define GEN6_RVSYNC	(RING_SYNC_0(RENDER_RING_BASE))
#define GEN6_RBSYNC	(RING_SYNC_1(RENDER_RING_BASE))
#define GEN6_RVESYNC	(RING_SYNC_2(RENDER_RING_BASE))
#define GEN6_VBSYNC	(RING_SYNC_0(GEN6_BSD_RING_BASE))
#define GEN6_VRSYNC	(RING_SYNC_1(GEN6_BSD_RING_BASE))
#define GEN6_VVESYNC	(RING_SYNC_2(GEN6_BSD_RING_BASE))
#define GEN6_BRSYNC	(RING_SYNC_0(BLT_RING_BASE))
#define GEN6_BVSYNC	(RING_SYNC_1(BLT_RING_BASE))
#define GEN6_BVESYNC	(RING_SYNC_2(BLT_RING_BASE))
#define GEN6_VEBSYNC	(RING_SYNC_0(VEBOX_RING_BASE))
#define GEN6_VERSYNC	(RING_SYNC_1(VEBOX_RING_BASE))
#define GEN6_VEVSYNC	(RING_SYNC_2(VEBOX_RING_BASE))
#define GEN6_NOSYNC 0
#define RING_MAX_IDLE(base)	((base)+0x54)
#define RING_HWS_PGA(base)	((base)+0x80)
#define RING_HWS_PGA_GEN6(base)	((base)+0x2080)
#define ARB_MODE		0x04030
#define   ARB_MODE_SWIZZLE_SNB	(1<<4)
#define   ARB_MODE_SWIZZLE_IVB	(1<<5)
#define GAMTARBMODE		0x04a08
#define   ARB_MODE_BWGTLB_DISABLE (1<<9)
#define   ARB_MODE_SWIZZLE_BDW	(1<<1)
#define RENDER_HWS_PGA_GEN7	(0x04080)
#define RING_FAULT_REG(ring)	(0x4094 + 0x100*(ring)->id)
#define   RING_FAULT_GTTSEL_MASK (1<<11)
#define   RING_FAULT_SRCID(x)	((x >> 3) & 0xff)
#define   RING_FAULT_FAULT_TYPE(x) ((x >> 1) & 0x3)
#define   RING_FAULT_VALID	(1<<0)
#define DONE_REG		0x40b0
#define GEN8_PRIVATE_PAT	0x40e0
#define BSD_HWS_PGA_GEN7	(0x04180)
#define BLT_HWS_PGA_GEN7	(0x04280)
#define VEBOX_HWS_PGA_GEN7	(0x04380)
#define RING_ACTHD(base)	((base)+0x74)
#define RING_NOPID(base)	((base)+0x94)
#define RING_IMR(base)		((base)+0xa8)
#define RING_TIMESTAMP(base)	((base)+0x358)
#define   TAIL_ADDR		0x001FFFF8
#define   HEAD_WRAP_COUNT	0xFFE00000
#define   HEAD_WRAP_ONE		0x00200000
#define   HEAD_ADDR		0x001FFFFC
#define   RING_NR_PAGES		0x001FF000
#define   RING_REPORT_MASK	0x00000006
#define   RING_REPORT_64K	0x00000002
#define   RING_REPORT_128K	0x00000004
#define   RING_NO_REPORT	0x00000000
#define   RING_VALID_MASK	0x00000001
#define   RING_VALID		0x00000001
#define   RING_INVALID		0x00000000
#define   RING_WAIT_I8XX	(1<<0) /* gen2, PRBx_HEAD */
#define   RING_WAIT		(1<<11) /* gen3+, PRBx_CTL */
#define   RING_WAIT_SEMAPHORE	(1<<10) /* gen6+ */
#if 0
#define PRB0_TAIL	0x02030
#define PRB0_HEAD	0x02034
#define PRB0_START	0x02038
#define PRB0_CTL	0x0203c
#define PRB1_TAIL	0x02040 /* 915+ only */
#define PRB1_HEAD	0x02044 /* 915+ only */
#define PRB1_START	0x02048 /* 915+ only */
#define PRB1_CTL	0x0204c /* 915+ only */
#endif
#define IPEIR_I965	0x02064
#define IPEHR_I965	0x02068
#define INSTDONE_I965	0x0206c
#define GEN7_INSTDONE_1		0x0206c
#define GEN7_SC_INSTDONE	0x07100
#define GEN7_SAMPLER_INSTDONE	0x0e160
#define GEN7_ROW_INSTDONE	0x0e164
#define I915_NUM_INSTDONE_REG	4
#define RING_IPEIR(base)	((base)+0x64)
#define RING_IPEHR(base)	((base)+0x68)
#define RING_INSTDONE(base)	((base)+0x6c)
#define RING_INSTPS(base)	((base)+0x70)
#define RING_DMA_FADD(base)	((base)+0x78)
#define RING_INSTPM(base)	((base)+0xc0)
#define INSTPS		0x02070 /* 965+ only */
#define INSTDONE1	0x0207c /* 965+ only */
#define ACTHD_I965	0x02074
#define HWS_PGA		0x02080
#define HWS_ADDRESS_MASK	0xfffff000
#define HWS_START_ADDRESS_SHIFT	4
#define PWRCTXA		0x2088 /* 965GM+ only */
#define   PWRCTX_EN	(1<<0)
#define IPEIR		0x02088
#define IPEHR		0x0208c
#define INSTDONE	0x02090
#define NOPID		0x02094
#define HWSTAM		0x02098
#define DMA_FADD_I8XX	0x020d0
#define RING_BBSTATE(base)	((base)+0x110)

#define ERROR_GEN6	0x040a0
#define GEN7_ERR_INT	0x44040
#define   ERR_INT_POISON		(1<<31)
#define   ERR_INT_MMIO_UNCLAIMED	(1<<13)
#define   ERR_INT_PIPE_CRC_DONE_C	(1<<8)
#define   ERR_INT_FIFO_UNDERRUN_C	(1<<6)
#define   ERR_INT_PIPE_CRC_DONE_B	(1<<5)
#define   ERR_INT_FIFO_UNDERRUN_B	(1<<3)
#define   ERR_INT_PIPE_CRC_DONE_A	(1<<2)
#define   ERR_INT_PIPE_CRC_DONE(pipe)	(1<<(2 + pipe*3))
#define   ERR_INT_FIFO_UNDERRUN_A	(1<<0)
#define   ERR_INT_FIFO_UNDERRUN(pipe)	(1<<(pipe*3))

#define FPGA_DBG		0x42300
#define   FPGA_DBG_RM_NOCLAIM	(1<<31)

#define DERRMR		0x44050
<<<<<<< HEAD
=======
/* Note that HBLANK events are reserved on bdw+ */
>>>>>>> d8ec26d7
#define   DERRMR_PIPEA_SCANLINE		(1<<0)
#define   DERRMR_PIPEA_PRI_FLIP_DONE	(1<<1)
#define   DERRMR_PIPEA_SPR_FLIP_DONE	(1<<2)
#define   DERRMR_PIPEA_VBLANK		(1<<3)
#define   DERRMR_PIPEA_HBLANK		(1<<5)
#define   DERRMR_PIPEB_SCANLINE 	(1<<8)
#define   DERRMR_PIPEB_PRI_FLIP_DONE	(1<<9)
#define   DERRMR_PIPEB_SPR_FLIP_DONE	(1<<10)
#define   DERRMR_PIPEB_VBLANK		(1<<11)
#define   DERRMR_PIPEB_HBLANK		(1<<13)
/* Note that PIPEC is not a simple translation of PIPEA/PIPEB */
#define   DERRMR_PIPEC_SCANLINE		(1<<14)
#define   DERRMR_PIPEC_PRI_FLIP_DONE	(1<<15)
#define   DERRMR_PIPEC_SPR_FLIP_DONE	(1<<20)
#define   DERRMR_PIPEC_VBLANK		(1<<21)
#define   DERRMR_PIPEC_HBLANK		(1<<22)


/* GM45+ chicken bits -- debug workaround bits that may be required
 * for various sorts of correct behavior.  The top 16 bits of each are
 * the enables for writing to the corresponding low bit.
 */
#define _3D_CHICKEN	0x02084
#define  _3D_CHICKEN_HIZ_PLANE_DISABLE_MSAA_4X_SNB	(1 << 10)
#define _3D_CHICKEN2	0x0208c
/* Disables pipelining of read flushes past the SF-WIZ interface.
 * Required on all Ironlake steppings according to the B-Spec, but the
 * particular danger of not doing so is not specified.
 */
# define _3D_CHICKEN2_WM_READ_PIPELINED			(1 << 14)
#define _3D_CHICKEN3	0x02090
#define  _3D_CHICKEN_SF_DISABLE_OBJEND_CULL		(1 << 10)
#define  _3D_CHICKEN3_SF_DISABLE_FASTCLIP_CULL		(1 << 5)
#define  _3D_CHICKEN_SDE_LIMIT_FIFO_POLY_DEPTH(x)	((x)<<1)

#define MI_MODE		0x0209c
# define VS_TIMER_DISPATCH				(1 << 6)
# define MI_FLUSH_ENABLE				(1 << 12)
# define ASYNC_FLIP_PERF_DISABLE			(1 << 14)

#define GEN6_GT_MODE	0x20d0
#define   GEN6_GT_MODE_HI				(1 << 9)
#define   GEN6_TD_FOUR_ROW_DISPATCH_DISABLE		(1 << 5)

#define GFX_MODE	0x02520
#define GFX_MODE_GEN7	0x0229c
#define RING_MODE_GEN7(ring)	((ring)->mmio_base+0x29c)
#define   GFX_RUN_LIST_ENABLE		(1<<15)
#define   GFX_TLB_INVALIDATE_ALWAYS	(1<<13)
#define   GFX_SURFACE_FAULT_ENABLE	(1<<12)
#define   GFX_REPLAY_MODE		(1<<11)
#define   GFX_PSMI_GRANULARITY		(1<<10)
#define   GFX_PPGTT_ENABLE		(1<<9)

#define VLV_DISPLAY_BASE 0x180000

#define SCPD0		0x0209c /* 915+ only */
#define IER		0x020a0
#define IIR		0x020a4
#define IMR		0x020a8
#define ISR		0x020ac
#define VLV_GUNIT_CLOCK_GATE	(VLV_DISPLAY_BASE + 0x2060)
#define   GCFG_DIS		(1<<8)
#define VLV_IIR_RW	(VLV_DISPLAY_BASE + 0x2084)
#define VLV_IER		(VLV_DISPLAY_BASE + 0x20a0)
#define VLV_IIR		(VLV_DISPLAY_BASE + 0x20a4)
#define VLV_IMR		(VLV_DISPLAY_BASE + 0x20a8)
#define VLV_ISR		(VLV_DISPLAY_BASE + 0x20ac)
#define VLV_PCBR	(VLV_DISPLAY_BASE + 0x2120)
#define   DISPLAY_PLANE_FLIP_PENDING(plane) (1<<(11-(plane))) /* A and B only */
#define EIR		0x020b0
#define EMR		0x020b4
#define ESR		0x020b8
#define   GM45_ERROR_PAGE_TABLE				(1<<5)
#define   GM45_ERROR_MEM_PRIV				(1<<4)
#define   I915_ERROR_PAGE_TABLE				(1<<4)
#define   GM45_ERROR_CP_PRIV				(1<<3)
#define   I915_ERROR_MEMORY_REFRESH			(1<<1)
#define   I915_ERROR_INSTRUCTION			(1<<0)
#define INSTPM	        0x020c0
#define   INSTPM_SELF_EN (1<<12) /* 915GM only */
#define   INSTPM_AGPBUSY_DIS (1<<11) /* gen3: when disabled, pending interrupts
					will not assert AGPBUSY# and will only
					be delivered when out of C3. */
#define   INSTPM_FORCE_ORDERING				(1<<7) /* GEN6+ */
#define   INSTPM_TLB_INVALIDATE	(1<<9)
#define   INSTPM_SYNC_FLUSH	(1<<5)
#define ACTHD	        0x020c8
#define FW_BLC		0x020d8
#define FW_BLC2		0x020dc
#define FW_BLC_SELF	0x020e0 /* 915+ only */
#define   FW_BLC_SELF_EN_MASK      (1<<31)
#define   FW_BLC_SELF_FIFO_MASK    (1<<16) /* 945 only */
#define   FW_BLC_SELF_EN           (1<<15) /* 945 only */
#define MM_BURST_LENGTH     0x00700000
#define MM_FIFO_WATERMARK   0x0001F000
#define LM_BURST_LENGTH     0x00000700
#define LM_FIFO_WATERMARK   0x0000001F
#define MI_ARB_STATE	0x020e4 /* 915+ only */

/* Make render/texture TLB fetches lower priorty than associated data
 *   fetches. This is not turned on by default
 */
#define   MI_ARB_RENDER_TLB_LOW_PRIORITY	(1 << 15)

/* Isoch request wait on GTT enable (Display A/B/C streams).
 * Make isoch requests stall on the TLB update. May cause
 * display underruns (test mode only)
 */
#define   MI_ARB_ISOCH_WAIT_GTT			(1 << 14)

/* Block grant count for isoch requests when block count is
 * set to a finite value.
 */
#define   MI_ARB_BLOCK_GRANT_MASK		(3 << 12)
#define   MI_ARB_BLOCK_GRANT_8			(0 << 12)	/* for 3 display planes */
#define   MI_ARB_BLOCK_GRANT_4			(1 << 12)	/* for 2 display planes */
#define   MI_ARB_BLOCK_GRANT_2			(2 << 12)	/* for 1 display plane */
#define   MI_ARB_BLOCK_GRANT_0			(3 << 12)	/* don't use */

/* Enable render writes to complete in C2/C3/C4 power states.
 * If this isn't enabled, render writes are prevented in low
 * power states. That seems bad to me.
 */
#define   MI_ARB_C3_LP_WRITE_ENABLE		(1 << 11)

/* This acknowledges an async flip immediately instead
 * of waiting for 2TLB fetches.
 */
#define   MI_ARB_ASYNC_FLIP_ACK_IMMEDIATE	(1 << 10)

/* Enables non-sequential data reads through arbiter
 */
#define   MI_ARB_DUAL_DATA_PHASE_DISABLE	(1 << 9)

/* Disable FSB snooping of cacheable write cycles from binner/render
 * command stream
 */
#define   MI_ARB_CACHE_SNOOP_DISABLE		(1 << 8)

/* Arbiter time slice for non-isoch streams */
#define   MI_ARB_TIME_SLICE_MASK		(7 << 5)
#define   MI_ARB_TIME_SLICE_1			(0 << 5)
#define   MI_ARB_TIME_SLICE_2			(1 << 5)
#define   MI_ARB_TIME_SLICE_4			(2 << 5)
#define   MI_ARB_TIME_SLICE_6			(3 << 5)
#define   MI_ARB_TIME_SLICE_8			(4 << 5)
#define   MI_ARB_TIME_SLICE_10			(5 << 5)
#define   MI_ARB_TIME_SLICE_14			(6 << 5)
#define   MI_ARB_TIME_SLICE_16			(7 << 5)

/* Low priority grace period page size */
#define   MI_ARB_LOW_PRIORITY_GRACE_4KB		(0 << 4)	/* default */
#define   MI_ARB_LOW_PRIORITY_GRACE_8KB		(1 << 4)

/* Disable display A/B trickle feed */
#define   MI_ARB_DISPLAY_TRICKLE_FEED_DISABLE	(1 << 2)

/* Set display plane priority */
#define   MI_ARB_DISPLAY_PRIORITY_A_B		(0 << 0)	/* display A > display B */
#define   MI_ARB_DISPLAY_PRIORITY_B_A		(1 << 0)	/* display B > display A */

#define CACHE_MODE_0	0x02120 /* 915+ only */
#define   CM0_PIPELINED_RENDER_FLUSH_DISABLE (1<<8)
#define   CM0_IZ_OPT_DISABLE      (1<<6)
#define   CM0_ZR_OPT_DISABLE      (1<<5)
#define	  CM0_STC_EVICT_DISABLE_LRA_SNB	(1<<5)
#define   CM0_DEPTH_EVICT_DISABLE (1<<4)
#define   CM0_COLOR_EVICT_DISABLE (1<<3)
#define   CM0_DEPTH_WRITE_DISABLE (1<<1)
#define   CM0_RC_OP_FLUSH_DISABLE (1<<0)
#define BB_ADDR		0x02140 /* 8 bytes */
#define GFX_FLSH_CNTL	0x02170 /* 915+ only */
#define GFX_FLSH_CNTL_GEN6	0x101008
#define   GFX_FLSH_CNTL_EN	(1<<0)
#define ECOSKPD		0x021d0
#define   ECO_GATING_CX_ONLY	(1<<3)
#define   ECO_FLIP_DONE		(1<<0)

#define CACHE_MODE_1		0x7004 /* IVB+ */
#define   PIXEL_SUBSPAN_COLLECT_OPT_DISABLE (1<<6)

#define GEN6_BLITTER_ECOSKPD	0x221d0
#define   GEN6_BLITTER_LOCK_SHIFT			16
#define   GEN6_BLITTER_FBC_NOTIFY			(1<<3)

#define GEN6_BSD_SLEEP_PSMI_CONTROL	0x12050
#define   GEN6_BSD_SLEEP_MSG_DISABLE	(1 << 0)
#define   GEN6_BSD_SLEEP_FLUSH_DISABLE	(1 << 2)
#define   GEN6_BSD_SLEEP_INDICATOR	(1 << 3)
#define   GEN6_BSD_GO_INDICATOR		(1 << 4)

/* On modern GEN architectures interrupt control consists of two sets
 * of registers. The first set pertains to the ring generating the
 * interrupt. The second control is for the functional block generating the
 * interrupt. These are PM, GT, DE, etc.
 *
 * Luckily *knocks on wood* all the ring interrupt bits match up with the
 * GT interrupt bits, so we don't need to duplicate the defines.
 *
 * These defines should cover us well from SNB->HSW with minor exceptions
 * it can also work on ILK.
 */
#define GT_BLT_FLUSHDW_NOTIFY_INTERRUPT		(1 << 26)
#define GT_BLT_CS_ERROR_INTERRUPT		(1 << 25)
#define GT_BLT_USER_INTERRUPT			(1 << 22)
#define GT_BSD_CS_ERROR_INTERRUPT		(1 << 15)
#define GT_BSD_USER_INTERRUPT			(1 << 12)
#define GT_RENDER_L3_PARITY_ERROR_INTERRUPT_S1	(1 << 11) /* hsw+; rsvd on snb, ivb, vlv */
#define GT_RENDER_L3_PARITY_ERROR_INTERRUPT	(1 <<  5) /* !snb */
#define GT_RENDER_PIPECTL_NOTIFY_INTERRUPT	(1 <<  4)
#define GT_RENDER_CS_MASTER_ERROR_INTERRUPT	(1 <<  3)
#define GT_RENDER_SYNC_STATUS_INTERRUPT		(1 <<  2)
#define GT_RENDER_DEBUG_INTERRUPT		(1 <<  1)
#define GT_RENDER_USER_INTERRUPT		(1 <<  0)

#define PM_VEBOX_CS_ERROR_INTERRUPT		(1 << 12) /* hsw+ */
#define PM_VEBOX_USER_INTERRUPT			(1 << 10) /* hsw+ */

#define GT_PARITY_ERROR(dev) \
	(GT_RENDER_L3_PARITY_ERROR_INTERRUPT | \
	 (IS_HASWELL(dev) ? GT_RENDER_L3_PARITY_ERROR_INTERRUPT_S1 : 0))

/* These are all the "old" interrupts */
#define ILK_BSD_USER_INTERRUPT				(1<<5)
#define I915_PIPE_CONTROL_NOTIFY_INTERRUPT		(1<<18)
#define I915_DISPLAY_PORT_INTERRUPT			(1<<17)
#define I915_RENDER_COMMAND_PARSER_ERROR_INTERRUPT	(1<<15)
#define I915_GMCH_THERMAL_SENSOR_EVENT_INTERRUPT	(1<<14) /* p-state */
#define I915_HWB_OOM_INTERRUPT				(1<<13)
#define I915_SYNC_STATUS_INTERRUPT			(1<<12)
#define I915_DISPLAY_PLANE_A_FLIP_PENDING_INTERRUPT	(1<<11)
#define I915_DISPLAY_PLANE_B_FLIP_PENDING_INTERRUPT	(1<<10)
#define I915_OVERLAY_PLANE_FLIP_PENDING_INTERRUPT	(1<<9)
#define I915_DISPLAY_PLANE_C_FLIP_PENDING_INTERRUPT	(1<<8)
#define I915_DISPLAY_PIPE_A_VBLANK_INTERRUPT		(1<<7)
#define I915_DISPLAY_PIPE_A_EVENT_INTERRUPT		(1<<6)
#define I915_DISPLAY_PIPE_B_VBLANK_INTERRUPT		(1<<5)
#define I915_DISPLAY_PIPE_B_EVENT_INTERRUPT		(1<<4)
#define I915_DEBUG_INTERRUPT				(1<<2)
#define I915_USER_INTERRUPT				(1<<1)
#define I915_ASLE_INTERRUPT				(1<<0)
#define I915_BSD_USER_INTERRUPT				(1 << 25)

#define GEN6_BSD_RNCID			0x12198

#define GEN7_FF_THREAD_MODE		0x20a0
#define   GEN7_FF_SCHED_MASK		0x0077070
#define   GEN7_FF_TS_SCHED_HS1		(0x5<<16)
#define   GEN7_FF_TS_SCHED_HS0		(0x3<<16)
#define   GEN7_FF_TS_SCHED_LOAD_BALANCE	(0x1<<16)
#define   GEN7_FF_TS_SCHED_HW		(0x0<<16) /* Default */
#define   GEN7_FF_VS_REF_CNT_FFME	(1 << 15)
#define   GEN7_FF_VS_SCHED_HS1		(0x5<<12)
#define   GEN7_FF_VS_SCHED_HS0		(0x3<<12)
#define   GEN7_FF_VS_SCHED_LOAD_BALANCE	(0x1<<12) /* Default */
#define   GEN7_FF_VS_SCHED_HW		(0x0<<12)
#define   GEN7_FF_DS_SCHED_HS1		(0x5<<4)
#define   GEN7_FF_DS_SCHED_HS0		(0x3<<4)
#define   GEN7_FF_DS_SCHED_LOAD_BALANCE	(0x1<<4)  /* Default */
#define   GEN7_FF_DS_SCHED_HW		(0x0<<4)

/*
 * Framebuffer compression (915+ only)
 */

#define FBC_CFB_BASE		0x03200 /* 4k page aligned */
#define FBC_LL_BASE		0x03204 /* 4k page aligned */
#define FBC_CONTROL		0x03208
#define   FBC_CTL_EN		(1<<31)
#define   FBC_CTL_PERIODIC	(1<<30)
#define   FBC_CTL_INTERVAL_SHIFT (16)
#define   FBC_CTL_UNCOMPRESSIBLE (1<<14)
#define   FBC_CTL_C3_IDLE	(1<<13)
#define   FBC_CTL_STRIDE_SHIFT	(5)
#define   FBC_CTL_FENCENO	(1<<0)
#define FBC_COMMAND		0x0320c
#define   FBC_CMD_COMPRESS	(1<<0)
#define FBC_STATUS		0x03210
#define   FBC_STAT_COMPRESSING	(1<<31)
#define   FBC_STAT_COMPRESSED	(1<<30)
#define   FBC_STAT_MODIFIED	(1<<29)
#define   FBC_STAT_CURRENT_LINE	(1<<0)
#define FBC_CONTROL2		0x03214
#define   FBC_CTL_FENCE_DBL	(0<<4)
#define   FBC_CTL_IDLE_IMM	(0<<2)
#define   FBC_CTL_IDLE_FULL	(1<<2)
#define   FBC_CTL_IDLE_LINE	(2<<2)
#define   FBC_CTL_IDLE_DEBUG	(3<<2)
#define   FBC_CTL_CPU_FENCE	(1<<1)
#define   FBC_CTL_PLANEA	(0<<0)
#define   FBC_CTL_PLANEB	(1<<0)
#define FBC_FENCE_OFF		0x0321b
#define FBC_TAG			0x03300

#define FBC_LL_SIZE		(1536)

/* Framebuffer compression for GM45+ */
#define DPFC_CB_BASE		0x3200
#define DPFC_CONTROL		0x3208
#define   DPFC_CTL_EN		(1<<31)
#define   DPFC_CTL_PLANEA	(0<<30)
#define   DPFC_CTL_PLANEB	(1<<30)
#define   IVB_DPFC_CTL_PLANE_SHIFT	(29)
#define   DPFC_CTL_FENCE_EN	(1<<29)
#define   IVB_DPFC_CTL_FENCE_EN	(1<<28)
#define   DPFC_CTL_PERSISTENT_MODE	(1<<25)
#define   DPFC_SR_EN		(1<<10)
#define   DPFC_CTL_LIMIT_1X	(0<<6)
#define   DPFC_CTL_LIMIT_2X	(1<<6)
#define   DPFC_CTL_LIMIT_4X	(2<<6)
#define DPFC_RECOMP_CTL		0x320c
#define   DPFC_RECOMP_STALL_EN	(1<<27)
#define   DPFC_RECOMP_STALL_WM_SHIFT (16)
#define   DPFC_RECOMP_STALL_WM_MASK (0x07ff0000)
#define   DPFC_RECOMP_TIMER_COUNT_SHIFT (0)
#define   DPFC_RECOMP_TIMER_COUNT_MASK (0x0000003f)
#define DPFC_STATUS		0x3210
#define   DPFC_INVAL_SEG_SHIFT  (16)
#define   DPFC_INVAL_SEG_MASK	(0x07ff0000)
#define   DPFC_COMP_SEG_SHIFT	(0)
#define   DPFC_COMP_SEG_MASK	(0x000003ff)
#define DPFC_STATUS2		0x3214
#define DPFC_FENCE_YOFF		0x3218
#define DPFC_CHICKEN		0x3224
#define   DPFC_HT_MODIFY	(1<<31)

/* Framebuffer compression for Ironlake */
#define ILK_DPFC_CB_BASE	0x43200
#define ILK_DPFC_CONTROL	0x43208
/* The bit 28-8 is reserved */
#define   DPFC_RESERVED		(0x1FFFFF00)
#define ILK_DPFC_RECOMP_CTL	0x4320c
#define ILK_DPFC_STATUS		0x43210
#define ILK_DPFC_FENCE_YOFF	0x43218
#define ILK_DPFC_CHICKEN	0x43224
#define ILK_FBC_RT_BASE		0x2128
#define   ILK_FBC_RT_VALID	(1<<0)
#define   SNB_FBC_FRONT_BUFFER	(1<<1)

#define ILK_DISPLAY_CHICKEN1	0x42000
#define   ILK_FBCQ_DIS		(1<<22)
#define	  ILK_PABSTRETCH_DIS	(1<<21)


/*
 * Framebuffer compression for Sandybridge
 *
 * The following two registers are of type GTTMMADR
 */
#define SNB_DPFC_CTL_SA		0x100100
#define   SNB_CPU_FENCE_ENABLE	(1<<29)
#define DPFC_CPU_FENCE_OFFSET	0x100104

/* Framebuffer compression for Ivybridge */
#define IVB_FBC_RT_BASE			0x7020

#define IPS_CTL		0x43408
#define   IPS_ENABLE	(1 << 31)

#define MSG_FBC_REND_STATE	0x50380
#define   FBC_REND_NUKE		(1<<2)
#define   FBC_REND_CACHE_CLEAN	(1<<1)

#define _HSW_PIPE_SLICE_CHICKEN_1_A	0x420B0
#define _HSW_PIPE_SLICE_CHICKEN_1_B	0x420B4
#define   HSW_BYPASS_FBC_QUEUE		(1<<22)
#define HSW_PIPE_SLICE_CHICKEN_1(pipe) _PIPE(pipe, + \
					     _HSW_PIPE_SLICE_CHICKEN_1_A, + \
					     _HSW_PIPE_SLICE_CHICKEN_1_B)

/*
 * GPIO regs
 */
#define GPIOA			0x5010
#define GPIOB			0x5014
#define GPIOC			0x5018
#define GPIOD			0x501c
#define GPIOE			0x5020
#define GPIOF			0x5024
#define GPIOG			0x5028
#define GPIOH			0x502c
# define GPIO_CLOCK_DIR_MASK		(1 << 0)
# define GPIO_CLOCK_DIR_IN		(0 << 1)
# define GPIO_CLOCK_DIR_OUT		(1 << 1)
# define GPIO_CLOCK_VAL_MASK		(1 << 2)
# define GPIO_CLOCK_VAL_OUT		(1 << 3)
# define GPIO_CLOCK_VAL_IN		(1 << 4)
# define GPIO_CLOCK_PULLUP_DISABLE	(1 << 5)
# define GPIO_DATA_DIR_MASK		(1 << 8)
# define GPIO_DATA_DIR_IN		(0 << 9)
# define GPIO_DATA_DIR_OUT		(1 << 9)
# define GPIO_DATA_VAL_MASK		(1 << 10)
# define GPIO_DATA_VAL_OUT		(1 << 11)
# define GPIO_DATA_VAL_IN		(1 << 12)
# define GPIO_DATA_PULLUP_DISABLE	(1 << 13)

#define GMBUS0			0x5100 /* clock/port select */
#define   GMBUS_RATE_100KHZ	(0<<8)
#define   GMBUS_RATE_50KHZ	(1<<8)
#define   GMBUS_RATE_400KHZ	(2<<8) /* reserved on Pineview */
#define   GMBUS_RATE_1MHZ	(3<<8) /* reserved on Pineview */
#define   GMBUS_HOLD_EXT	(1<<7) /* 300ns hold time, rsvd on Pineview */
#define   GMBUS_PORT_DISABLED	0
#define   GMBUS_PORT_SSC	1
#define   GMBUS_PORT_VGADDC	2
#define   GMBUS_PORT_PANEL	3
#define   GMBUS_PORT_DPC	4 /* HDMIC */
#define   GMBUS_PORT_DPB	5 /* SDVO, HDMIB */
#define   GMBUS_PORT_DPD	6 /* HDMID */
#define   GMBUS_PORT_RESERVED	7 /* 7 reserved */
#define   GMBUS_NUM_PORTS	(GMBUS_PORT_DPD - GMBUS_PORT_SSC + 1)
#define GMBUS1			0x5104 /* command/status */
#define   GMBUS_SW_CLR_INT	(1<<31)
#define   GMBUS_SW_RDY		(1<<30)
#define   GMBUS_ENT		(1<<29) /* enable timeout */
#define   GMBUS_CYCLE_NONE	(0<<25)
#define   GMBUS_CYCLE_WAIT	(1<<25)
#define   GMBUS_CYCLE_INDEX	(2<<25)
#define   GMBUS_CYCLE_STOP	(4<<25)
#define   GMBUS_BYTE_COUNT_SHIFT 16
#define   GMBUS_SLAVE_INDEX_SHIFT 8
#define   GMBUS_SLAVE_ADDR_SHIFT 1
#define   GMBUS_SLAVE_READ	(1<<0)
#define   GMBUS_SLAVE_WRITE	(0<<0)
#define GMBUS2			0x5108 /* status */
#define   GMBUS_INUSE		(1<<15)
#define   GMBUS_HW_WAIT_PHASE	(1<<14)
#define   GMBUS_STALL_TIMEOUT	(1<<13)
#define   GMBUS_INT		(1<<12)
#define   GMBUS_HW_RDY		(1<<11)
#define   GMBUS_SATOER		(1<<10)
#define   GMBUS_ACTIVE		(1<<9)
#define GMBUS3			0x510c /* data buffer bytes 3-0 */
#define GMBUS4			0x5110 /* interrupt mask (Pineview+) */
#define   GMBUS_SLAVE_TIMEOUT_EN (1<<4)
#define   GMBUS_NAK_EN		(1<<3)
#define   GMBUS_IDLE_EN		(1<<2)
#define   GMBUS_HW_WAIT_EN	(1<<1)
#define   GMBUS_HW_RDY_EN	(1<<0)
#define GMBUS5			0x5120 /* byte index */
#define   GMBUS_2BYTE_INDEX_EN	(1<<31)

/*
 * Clock control & power management
 */

#define VGA0	0x6000
#define VGA1	0x6004
#define VGA_PD	0x6010
#define   VGA0_PD_P2_DIV_4	(1 << 7)
#define   VGA0_PD_P1_DIV_2	(1 << 5)
#define   VGA0_PD_P1_SHIFT	0
#define   VGA0_PD_P1_MASK	(0x1f << 0)
#define   VGA1_PD_P2_DIV_4	(1 << 15)
#define   VGA1_PD_P1_DIV_2	(1 << 13)
#define   VGA1_PD_P1_SHIFT	8
#define   VGA1_PD_P1_MASK	(0x1f << 8)
#define _DPLL_A	(dev_priv->info->display_mmio_offset + 0x6014)
#define _DPLL_B	(dev_priv->info->display_mmio_offset + 0x6018)
#define DPLL(pipe) _PIPE(pipe, _DPLL_A, _DPLL_B)
#define   DPLL_VCO_ENABLE		(1 << 31)
#define   DPLL_SDVO_HIGH_SPEED		(1 << 30)
#define   DPLL_DVO_2X_MODE		(1 << 30)
#define   DPLL_EXT_BUFFER_ENABLE_VLV	(1 << 30)
#define   DPLL_SYNCLOCK_ENABLE		(1 << 29)
#define   DPLL_REFA_CLK_ENABLE_VLV	(1 << 29)
#define   DPLL_VGA_MODE_DIS		(1 << 28)
#define   DPLLB_MODE_DAC_SERIAL		(1 << 26) /* i915 */
#define   DPLLB_MODE_LVDS		(2 << 26) /* i915 */
#define   DPLL_MODE_MASK		(3 << 26)
#define   DPLL_DAC_SERIAL_P2_CLOCK_DIV_10 (0 << 24) /* i915 */
#define   DPLL_DAC_SERIAL_P2_CLOCK_DIV_5 (1 << 24) /* i915 */
#define   DPLLB_LVDS_P2_CLOCK_DIV_14	(0 << 24) /* i915 */
#define   DPLLB_LVDS_P2_CLOCK_DIV_7	(1 << 24) /* i915 */
#define   DPLL_P2_CLOCK_DIV_MASK	0x03000000 /* i915 */
#define   DPLL_FPA01_P1_POST_DIV_MASK	0x00ff0000 /* i915 */
#define   DPLL_FPA01_P1_POST_DIV_MASK_PINEVIEW	0x00ff8000 /* Pineview */
#define   DPLL_LOCK_VLV			(1<<15)
#define   DPLL_INTEGRATED_CRI_CLK_VLV	(1<<14)
#define   DPLL_INTEGRATED_CLOCK_VLV	(1<<13)
#define   DPLL_PORTC_READY_MASK		(0xf << 4)
#define   DPLL_PORTB_READY_MASK		(0xf)

#define   DPLL_FPA01_P1_POST_DIV_MASK_I830	0x001f0000
/*
 * The i830 generation, in LVDS mode, defines P1 as the bit number set within
 * this field (only one bit may be set).
 */
#define   DPLL_FPA01_P1_POST_DIV_MASK_I830_LVDS	0x003f0000
#define   DPLL_FPA01_P1_POST_DIV_SHIFT	16
#define   DPLL_FPA01_P1_POST_DIV_SHIFT_PINEVIEW 15
/* i830, required in DVO non-gang */
#define   PLL_P2_DIVIDE_BY_4		(1 << 23)
#define   PLL_P1_DIVIDE_BY_TWO		(1 << 21) /* i830 */
#define   PLL_REF_INPUT_DREFCLK		(0 << 13)
#define   PLL_REF_INPUT_TVCLKINA	(1 << 13) /* i830 */
#define   PLL_REF_INPUT_TVCLKINBC	(2 << 13) /* SDVO TVCLKIN */
#define   PLLB_REF_INPUT_SPREADSPECTRUMIN (3 << 13)
#define   PLL_REF_INPUT_MASK		(3 << 13)
#define   PLL_LOAD_PULSE_PHASE_SHIFT		9
/* Ironlake */
# define PLL_REF_SDVO_HDMI_MULTIPLIER_SHIFT     9
# define PLL_REF_SDVO_HDMI_MULTIPLIER_MASK      (7 << 9)
# define PLL_REF_SDVO_HDMI_MULTIPLIER(x)	(((x)-1) << 9)
# define DPLL_FPA1_P1_POST_DIV_SHIFT            0
# define DPLL_FPA1_P1_POST_DIV_MASK             0xff

/*
 * Parallel to Serial Load Pulse phase selection.
 * Selects the phase for the 10X DPLL clock for the PCIe
 * digital display port. The range is 4 to 13; 10 or more
 * is just a flip delay. The default is 6
 */
#define   PLL_LOAD_PULSE_PHASE_MASK		(0xf << PLL_LOAD_PULSE_PHASE_SHIFT)
#define   DISPLAY_RATE_SELECT_FPA1		(1 << 8)
/*
 * SDVO multiplier for 945G/GM. Not used on 965.
 */
#define   SDVO_MULTIPLIER_MASK			0x000000ff
#define   SDVO_MULTIPLIER_SHIFT_HIRES		4
#define   SDVO_MULTIPLIER_SHIFT_VGA		0
#define _DPLL_A_MD (dev_priv->info->display_mmio_offset + 0x601c) /* 965+ only */
/*
 * UDI pixel divider, controlling how many pixels are stuffed into a packet.
 *
 * Value is pixels minus 1.  Must be set to 1 pixel for SDVO.
 */
#define   DPLL_MD_UDI_DIVIDER_MASK		0x3f000000
#define   DPLL_MD_UDI_DIVIDER_SHIFT		24
/* UDI pixel divider for VGA, same as DPLL_MD_UDI_DIVIDER_MASK. */
#define   DPLL_MD_VGA_UDI_DIVIDER_MASK		0x003f0000
#define   DPLL_MD_VGA_UDI_DIVIDER_SHIFT		16
/*
 * SDVO/UDI pixel multiplier.
 *
 * SDVO requires that the bus clock rate be between 1 and 2 Ghz, and the bus
 * clock rate is 10 times the DPLL clock.  At low resolution/refresh rate
 * modes, the bus rate would be below the limits, so SDVO allows for stuffing
 * dummy bytes in the datastream at an increased clock rate, with both sides of
 * the link knowing how many bytes are fill.
 *
 * So, for a mode with a dotclock of 65Mhz, we would want to double the clock
 * rate to 130Mhz to get a bus rate of 1.30Ghz.  The DPLL clock rate would be
 * set to 130Mhz, and the SDVO multiplier set to 2x in this register and
 * through an SDVO command.
 *
 * This register field has values of multiplication factor minus 1, with
 * a maximum multiplier of 5 for SDVO.
 */
#define   DPLL_MD_UDI_MULTIPLIER_MASK		0x00003f00
#define   DPLL_MD_UDI_MULTIPLIER_SHIFT		8
/*
 * SDVO/UDI pixel multiplier for VGA, same as DPLL_MD_UDI_MULTIPLIER_MASK.
 * This best be set to the default value (3) or the CRT won't work. No,
 * I don't entirely understand what this does...
 */
#define   DPLL_MD_VGA_UDI_MULTIPLIER_MASK	0x0000003f
#define   DPLL_MD_VGA_UDI_MULTIPLIER_SHIFT	0
#define _DPLL_B_MD (dev_priv->info->display_mmio_offset + 0x6020) /* 965+ only */
#define DPLL_MD(pipe) _PIPE(pipe, _DPLL_A_MD, _DPLL_B_MD)

#define _FPA0	0x06040
#define _FPA1	0x06044
#define _FPB0	0x06048
#define _FPB1	0x0604c
#define FP0(pipe) _PIPE(pipe, _FPA0, _FPB0)
#define FP1(pipe) _PIPE(pipe, _FPA1, _FPB1)
#define   FP_N_DIV_MASK		0x003f0000
#define   FP_N_PINEVIEW_DIV_MASK	0x00ff0000
#define   FP_N_DIV_SHIFT		16
#define   FP_M1_DIV_MASK	0x00003f00
#define   FP_M1_DIV_SHIFT		 8
#define   FP_M2_DIV_MASK	0x0000003f
#define   FP_M2_PINEVIEW_DIV_MASK	0x000000ff
#define   FP_M2_DIV_SHIFT		 0
#define DPLL_TEST	0x606c
#define   DPLLB_TEST_SDVO_DIV_1		(0 << 22)
#define   DPLLB_TEST_SDVO_DIV_2		(1 << 22)
#define   DPLLB_TEST_SDVO_DIV_4		(2 << 22)
#define   DPLLB_TEST_SDVO_DIV_MASK	(3 << 22)
#define   DPLLB_TEST_N_BYPASS		(1 << 19)
#define   DPLLB_TEST_M_BYPASS		(1 << 18)
#define   DPLLB_INPUT_BUFFER_ENABLE	(1 << 16)
#define   DPLLA_TEST_N_BYPASS		(1 << 3)
#define   DPLLA_TEST_M_BYPASS		(1 << 2)
#define   DPLLA_INPUT_BUFFER_ENABLE	(1 << 0)
#define D_STATE		0x6104
#define  DSTATE_GFX_RESET_I830			(1<<6)
#define  DSTATE_PLL_D3_OFF			(1<<3)
#define  DSTATE_GFX_CLOCK_GATING		(1<<1)
#define  DSTATE_DOT_CLOCK_GATING		(1<<0)
#define DSPCLK_GATE_D	(dev_priv->info->display_mmio_offset + 0x6200)
# define DPUNIT_B_CLOCK_GATE_DISABLE		(1 << 30) /* 965 */
# define VSUNIT_CLOCK_GATE_DISABLE		(1 << 29) /* 965 */
# define VRHUNIT_CLOCK_GATE_DISABLE		(1 << 28) /* 965 */
# define VRDUNIT_CLOCK_GATE_DISABLE		(1 << 27) /* 965 */
# define AUDUNIT_CLOCK_GATE_DISABLE		(1 << 26) /* 965 */
# define DPUNIT_A_CLOCK_GATE_DISABLE		(1 << 25) /* 965 */
# define DPCUNIT_CLOCK_GATE_DISABLE		(1 << 24) /* 965 */
# define TVRUNIT_CLOCK_GATE_DISABLE		(1 << 23) /* 915-945 */
# define TVCUNIT_CLOCK_GATE_DISABLE		(1 << 22) /* 915-945 */
# define TVFUNIT_CLOCK_GATE_DISABLE		(1 << 21) /* 915-945 */
# define TVEUNIT_CLOCK_GATE_DISABLE		(1 << 20) /* 915-945 */
# define DVSUNIT_CLOCK_GATE_DISABLE		(1 << 19) /* 915-945 */
# define DSSUNIT_CLOCK_GATE_DISABLE		(1 << 18) /* 915-945 */
# define DDBUNIT_CLOCK_GATE_DISABLE		(1 << 17) /* 915-945 */
# define DPRUNIT_CLOCK_GATE_DISABLE		(1 << 16) /* 915-945 */
# define DPFUNIT_CLOCK_GATE_DISABLE		(1 << 15) /* 915-945 */
# define DPBMUNIT_CLOCK_GATE_DISABLE		(1 << 14) /* 915-945 */
# define DPLSUNIT_CLOCK_GATE_DISABLE		(1 << 13) /* 915-945 */
# define DPLUNIT_CLOCK_GATE_DISABLE		(1 << 12) /* 915-945 */
# define DPOUNIT_CLOCK_GATE_DISABLE		(1 << 11)
# define DPBUNIT_CLOCK_GATE_DISABLE		(1 << 10)
# define DCUNIT_CLOCK_GATE_DISABLE		(1 << 9)
# define DPUNIT_CLOCK_GATE_DISABLE		(1 << 8)
# define VRUNIT_CLOCK_GATE_DISABLE		(1 << 7) /* 915+: reserved */
# define OVHUNIT_CLOCK_GATE_DISABLE		(1 << 6) /* 830-865 */
# define DPIOUNIT_CLOCK_GATE_DISABLE		(1 << 6) /* 915-945 */
# define OVFUNIT_CLOCK_GATE_DISABLE		(1 << 5)
# define OVBUNIT_CLOCK_GATE_DISABLE		(1 << 4)
/**
 * This bit must be set on the 830 to prevent hangs when turning off the
 * overlay scaler.
 */
# define OVRUNIT_CLOCK_GATE_DISABLE		(1 << 3)
# define OVCUNIT_CLOCK_GATE_DISABLE		(1 << 2)
# define OVUUNIT_CLOCK_GATE_DISABLE		(1 << 1)
# define ZVUNIT_CLOCK_GATE_DISABLE		(1 << 0) /* 830 */
# define OVLUNIT_CLOCK_GATE_DISABLE		(1 << 0) /* 845,865 */

#define RENCLK_GATE_D1		0x6204
# define BLITTER_CLOCK_GATE_DISABLE		(1 << 13) /* 945GM only */
# define MPEG_CLOCK_GATE_DISABLE		(1 << 12) /* 945GM only */
# define PC_FE_CLOCK_GATE_DISABLE		(1 << 11)
# define PC_BE_CLOCK_GATE_DISABLE		(1 << 10)
# define WINDOWER_CLOCK_GATE_DISABLE		(1 << 9)
# define INTERPOLATOR_CLOCK_GATE_DISABLE	(1 << 8)
# define COLOR_CALCULATOR_CLOCK_GATE_DISABLE	(1 << 7)
# define MOTION_COMP_CLOCK_GATE_DISABLE		(1 << 6)
# define MAG_CLOCK_GATE_DISABLE			(1 << 5)
/** This bit must be unset on 855,865 */
# define MECI_CLOCK_GATE_DISABLE		(1 << 4)
# define DCMP_CLOCK_GATE_DISABLE		(1 << 3)
# define MEC_CLOCK_GATE_DISABLE			(1 << 2)
# define MECO_CLOCK_GATE_DISABLE		(1 << 1)
/** This bit must be set on 855,865. */
# define SV_CLOCK_GATE_DISABLE			(1 << 0)
# define I915_MPEG_CLOCK_GATE_DISABLE		(1 << 16)
# define I915_VLD_IP_PR_CLOCK_GATE_DISABLE	(1 << 15)
# define I915_MOTION_COMP_CLOCK_GATE_DISABLE	(1 << 14)
# define I915_BD_BF_CLOCK_GATE_DISABLE		(1 << 13)
# define I915_SF_SE_CLOCK_GATE_DISABLE		(1 << 12)
# define I915_WM_CLOCK_GATE_DISABLE		(1 << 11)
# define I915_IZ_CLOCK_GATE_DISABLE		(1 << 10)
# define I915_PI_CLOCK_GATE_DISABLE		(1 << 9)
# define I915_DI_CLOCK_GATE_DISABLE		(1 << 8)
# define I915_SH_SV_CLOCK_GATE_DISABLE		(1 << 7)
# define I915_PL_DG_QC_FT_CLOCK_GATE_DISABLE	(1 << 6)
# define I915_SC_CLOCK_GATE_DISABLE		(1 << 5)
# define I915_FL_CLOCK_GATE_DISABLE		(1 << 4)
# define I915_DM_CLOCK_GATE_DISABLE		(1 << 3)
# define I915_PS_CLOCK_GATE_DISABLE		(1 << 2)
# define I915_CC_CLOCK_GATE_DISABLE		(1 << 1)
# define I915_BY_CLOCK_GATE_DISABLE		(1 << 0)

# define I965_RCZ_CLOCK_GATE_DISABLE		(1 << 30)
/** This bit must always be set on 965G/965GM */
# define I965_RCC_CLOCK_GATE_DISABLE		(1 << 29)
# define I965_RCPB_CLOCK_GATE_DISABLE		(1 << 28)
# define I965_DAP_CLOCK_GATE_DISABLE		(1 << 27)
# define I965_ROC_CLOCK_GATE_DISABLE		(1 << 26)
# define I965_GW_CLOCK_GATE_DISABLE		(1 << 25)
# define I965_TD_CLOCK_GATE_DISABLE		(1 << 24)
/** This bit must always be set on 965G */
# define I965_ISC_CLOCK_GATE_DISABLE		(1 << 23)
# define I965_IC_CLOCK_GATE_DISABLE		(1 << 22)
# define I965_EU_CLOCK_GATE_DISABLE		(1 << 21)
# define I965_IF_CLOCK_GATE_DISABLE		(1 << 20)
# define I965_TC_CLOCK_GATE_DISABLE		(1 << 19)
# define I965_SO_CLOCK_GATE_DISABLE		(1 << 17)
# define I965_FBC_CLOCK_GATE_DISABLE		(1 << 16)
# define I965_MARI_CLOCK_GATE_DISABLE		(1 << 15)
# define I965_MASF_CLOCK_GATE_DISABLE		(1 << 14)
# define I965_MAWB_CLOCK_GATE_DISABLE		(1 << 13)
# define I965_EM_CLOCK_GATE_DISABLE		(1 << 12)
# define I965_UC_CLOCK_GATE_DISABLE		(1 << 11)
# define I965_SI_CLOCK_GATE_DISABLE		(1 << 6)
# define I965_MT_CLOCK_GATE_DISABLE		(1 << 5)
# define I965_PL_CLOCK_GATE_DISABLE		(1 << 4)
# define I965_DG_CLOCK_GATE_DISABLE		(1 << 3)
# define I965_QC_CLOCK_GATE_DISABLE		(1 << 2)
# define I965_FT_CLOCK_GATE_DISABLE		(1 << 1)
# define I965_DM_CLOCK_GATE_DISABLE		(1 << 0)

#define RENCLK_GATE_D2		0x6208
#define VF_UNIT_CLOCK_GATE_DISABLE		(1 << 9)
#define GS_UNIT_CLOCK_GATE_DISABLE		(1 << 7)
#define CL_UNIT_CLOCK_GATE_DISABLE		(1 << 6)
#define RAMCLK_GATE_D		0x6210		/* CRL only */
#define DEUC			0x6214          /* CRL only */

#define FW_BLC_SELF_VLV		(VLV_DISPLAY_BASE + 0x6500)
#define  FW_CSPWRDWNEN		(1<<15)

#define MI_ARB_VLV		(VLV_DISPLAY_BASE + 0x6504)

#define CZCLK_CDCLK_FREQ_RATIO	(VLV_DISPLAY_BASE + 0x6508)
#define   CDCLK_FREQ_SHIFT	4
#define   CDCLK_FREQ_MASK	(0x1f << CDCLK_FREQ_SHIFT)
#define   CZCLK_FREQ_MASK	0xf
#define GMBUSFREQ_VLV		(VLV_DISPLAY_BASE + 0x6510)

/*
 * Palette regs
 */

#define _PALETTE_A		(dev_priv->info->display_mmio_offset + 0xa000)
#define _PALETTE_B		(dev_priv->info->display_mmio_offset + 0xa800)
#define PALETTE(pipe) _PIPE(pipe, _PALETTE_A, _PALETTE_B)

/* MCH MMIO space */

/*
 * MCHBAR mirror.
 *
 * This mirrors the MCHBAR MMIO space whose location is determined by
 * device 0 function 0's pci config register 0x44 or 0x48 and matches it in
 * every way.  It is not accessible from the CP register read instructions.
 *
 * Starting from Haswell, you can't write registers using the MCHBAR mirror,
 * just read.
 */
#define MCHBAR_MIRROR_BASE	0x10000

#define MCHBAR_MIRROR_BASE_SNB	0x140000

/* Memory controller frequency in MCHBAR for Haswell (possible SNB+) */
#define DCLK (MCHBAR_MIRROR_BASE_SNB + 0x5e04)

/** 915-945 and GM965 MCH register controlling DRAM channel access */
#define DCC			0x10200
#define DCC_ADDRESSING_MODE_SINGLE_CHANNEL		(0 << 0)
#define DCC_ADDRESSING_MODE_DUAL_CHANNEL_ASYMMETRIC	(1 << 0)
#define DCC_ADDRESSING_MODE_DUAL_CHANNEL_INTERLEAVED	(2 << 0)
#define DCC_ADDRESSING_MODE_MASK			(3 << 0)
#define DCC_CHANNEL_XOR_DISABLE				(1 << 10)
#define DCC_CHANNEL_XOR_BIT_17				(1 << 9)

/** Pineview MCH register contains DDR3 setting */
#define CSHRDDR3CTL            0x101a8
#define CSHRDDR3CTL_DDR3       (1 << 2)

/** 965 MCH register controlling DRAM channel configuration */
#define C0DRB3			0x10206
#define C1DRB3			0x10606

/** snb MCH registers for reading the DRAM channel configuration */
#define MAD_DIMM_C0			(MCHBAR_MIRROR_BASE_SNB + 0x5004)
#define MAD_DIMM_C1			(MCHBAR_MIRROR_BASE_SNB + 0x5008)
#define MAD_DIMM_C2			(MCHBAR_MIRROR_BASE_SNB + 0x500C)
#define   MAD_DIMM_ECC_MASK		(0x3 << 24)
#define   MAD_DIMM_ECC_OFF		(0x0 << 24)
#define   MAD_DIMM_ECC_IO_ON_LOGIC_OFF	(0x1 << 24)
#define   MAD_DIMM_ECC_IO_OFF_LOGIC_ON	(0x2 << 24)
#define   MAD_DIMM_ECC_ON		(0x3 << 24)
#define   MAD_DIMM_ENH_INTERLEAVE	(0x1 << 22)
#define   MAD_DIMM_RANK_INTERLEAVE	(0x1 << 21)
#define   MAD_DIMM_B_WIDTH_X16		(0x1 << 20) /* X8 chips if unset */
#define   MAD_DIMM_A_WIDTH_X16		(0x1 << 19) /* X8 chips if unset */
#define   MAD_DIMM_B_DUAL_RANK		(0x1 << 18)
#define   MAD_DIMM_A_DUAL_RANK		(0x1 << 17)
#define   MAD_DIMM_A_SELECT		(0x1 << 16)
/* DIMM sizes are in multiples of 256mb. */
#define   MAD_DIMM_B_SIZE_SHIFT		8
#define   MAD_DIMM_B_SIZE_MASK		(0xff << MAD_DIMM_B_SIZE_SHIFT)
#define   MAD_DIMM_A_SIZE_SHIFT		0
#define   MAD_DIMM_A_SIZE_MASK		(0xff << MAD_DIMM_A_SIZE_SHIFT)

/** snb MCH registers for priority tuning */
#define MCH_SSKPD			(MCHBAR_MIRROR_BASE_SNB + 0x5d10)
#define   MCH_SSKPD_WM0_MASK		0x3f
#define   MCH_SSKPD_WM0_VAL		0xc

#define MCH_SECP_NRG_STTS		(MCHBAR_MIRROR_BASE_SNB + 0x592c)

/* Clocking configuration register */
#define CLKCFG			0x10c00
#define CLKCFG_FSB_400					(5 << 0)	/* hrawclk 100 */
#define CLKCFG_FSB_533					(1 << 0)	/* hrawclk 133 */
#define CLKCFG_FSB_667					(3 << 0)	/* hrawclk 166 */
#define CLKCFG_FSB_800					(2 << 0)	/* hrawclk 200 */
#define CLKCFG_FSB_1067					(6 << 0)	/* hrawclk 266 */
#define CLKCFG_FSB_1333					(7 << 0)	/* hrawclk 333 */
/* Note, below two are guess */
#define CLKCFG_FSB_1600					(4 << 0)	/* hrawclk 400 */
#define CLKCFG_FSB_1600_ALT				(0 << 0)	/* hrawclk 400 */
#define CLKCFG_FSB_MASK					(7 << 0)
#define CLKCFG_MEM_533					(1 << 4)
#define CLKCFG_MEM_667					(2 << 4)
#define CLKCFG_MEM_800					(3 << 4)
#define CLKCFG_MEM_MASK					(7 << 4)

#define TSC1			0x11001
#define   TSE			(1<<0)
#define TR1			0x11006
#define TSFS			0x11020
#define   TSFS_SLOPE_MASK	0x0000ff00
#define   TSFS_SLOPE_SHIFT	8
#define   TSFS_INTR_MASK	0x000000ff

#define CRSTANDVID		0x11100
#define PXVFREQ_BASE		0x11110 /* P[0-15]VIDFREQ (0x1114c) (Ironlake) */
#define   PXVFREQ_PX_MASK	0x7f000000
#define   PXVFREQ_PX_SHIFT	24
#define VIDFREQ_BASE		0x11110
#define VIDFREQ1		0x11110 /* VIDFREQ1-4 (0x1111c) (Cantiga) */
#define VIDFREQ2		0x11114
#define VIDFREQ3		0x11118
#define VIDFREQ4		0x1111c
#define   VIDFREQ_P0_MASK	0x1f000000
#define   VIDFREQ_P0_SHIFT	24
#define   VIDFREQ_P0_CSCLK_MASK	0x00f00000
#define   VIDFREQ_P0_CSCLK_SHIFT 20
#define   VIDFREQ_P0_CRCLK_MASK	0x000f0000
#define   VIDFREQ_P0_CRCLK_SHIFT 16
#define   VIDFREQ_P1_MASK	0x00001f00
#define   VIDFREQ_P1_SHIFT	8
#define   VIDFREQ_P1_CSCLK_MASK	0x000000f0
#define   VIDFREQ_P1_CSCLK_SHIFT 4
#define   VIDFREQ_P1_CRCLK_MASK	0x0000000f
#define INTTOEXT_BASE_ILK	0x11300
#define INTTOEXT_BASE		0x11120 /* INTTOEXT1-8 (0x1113c) */
#define   INTTOEXT_MAP3_SHIFT	24
#define   INTTOEXT_MAP3_MASK	(0x1f << INTTOEXT_MAP3_SHIFT)
#define   INTTOEXT_MAP2_SHIFT	16
#define   INTTOEXT_MAP2_MASK	(0x1f << INTTOEXT_MAP2_SHIFT)
#define   INTTOEXT_MAP1_SHIFT	8
#define   INTTOEXT_MAP1_MASK	(0x1f << INTTOEXT_MAP1_SHIFT)
#define   INTTOEXT_MAP0_SHIFT	0
#define   INTTOEXT_MAP0_MASK	(0x1f << INTTOEXT_MAP0_SHIFT)
#define MEMSWCTL		0x11170 /* Ironlake only */
#define   MEMCTL_CMD_MASK	0xe000
#define   MEMCTL_CMD_SHIFT	13
#define   MEMCTL_CMD_RCLK_OFF	0
#define   MEMCTL_CMD_RCLK_ON	1
#define   MEMCTL_CMD_CHFREQ	2
#define   MEMCTL_CMD_CHVID	3
#define   MEMCTL_CMD_VMMOFF	4
#define   MEMCTL_CMD_VMMON	5
#define   MEMCTL_CMD_STS	(1<<12) /* write 1 triggers command, clears
					   when command complete */
#define   MEMCTL_FREQ_MASK	0x0f00 /* jitter, from 0-15 */
#define   MEMCTL_FREQ_SHIFT	8
#define   MEMCTL_SFCAVM		(1<<7)
#define   MEMCTL_TGT_VID_MASK	0x007f
#define MEMIHYST		0x1117c
#define MEMINTREN		0x11180 /* 16 bits */
#define   MEMINT_RSEXIT_EN	(1<<8)
#define   MEMINT_CX_SUPR_EN	(1<<7)
#define   MEMINT_CONT_BUSY_EN	(1<<6)
#define   MEMINT_AVG_BUSY_EN	(1<<5)
#define   MEMINT_EVAL_CHG_EN	(1<<4)
#define   MEMINT_MON_IDLE_EN	(1<<3)
#define   MEMINT_UP_EVAL_EN	(1<<2)
#define   MEMINT_DOWN_EVAL_EN	(1<<1)
#define   MEMINT_SW_CMD_EN	(1<<0)
#define MEMINTRSTR		0x11182 /* 16 bits */
#define   MEM_RSEXIT_MASK	0xc000
#define   MEM_RSEXIT_SHIFT	14
#define   MEM_CONT_BUSY_MASK	0x3000
#define   MEM_CONT_BUSY_SHIFT	12
#define   MEM_AVG_BUSY_MASK	0x0c00
#define   MEM_AVG_BUSY_SHIFT	10
#define   MEM_EVAL_CHG_MASK	0x0300
#define   MEM_EVAL_BUSY_SHIFT	8
#define   MEM_MON_IDLE_MASK	0x00c0
#define   MEM_MON_IDLE_SHIFT	6
#define   MEM_UP_EVAL_MASK	0x0030
#define   MEM_UP_EVAL_SHIFT	4
#define   MEM_DOWN_EVAL_MASK	0x000c
#define   MEM_DOWN_EVAL_SHIFT	2
#define   MEM_SW_CMD_MASK	0x0003
#define   MEM_INT_STEER_GFX	0
#define   MEM_INT_STEER_CMR	1
#define   MEM_INT_STEER_SMI	2
#define   MEM_INT_STEER_SCI	3
#define MEMINTRSTS		0x11184
#define   MEMINT_RSEXIT		(1<<7)
#define   MEMINT_CONT_BUSY	(1<<6)
#define   MEMINT_AVG_BUSY	(1<<5)
#define   MEMINT_EVAL_CHG	(1<<4)
#define   MEMINT_MON_IDLE	(1<<3)
#define   MEMINT_UP_EVAL	(1<<2)
#define   MEMINT_DOWN_EVAL	(1<<1)
#define   MEMINT_SW_CMD		(1<<0)
#define MEMMODECTL		0x11190
#define   MEMMODE_BOOST_EN	(1<<31)
#define   MEMMODE_BOOST_FREQ_MASK 0x0f000000 /* jitter for boost, 0-15 */
#define   MEMMODE_BOOST_FREQ_SHIFT 24
#define   MEMMODE_IDLE_MODE_MASK 0x00030000
#define   MEMMODE_IDLE_MODE_SHIFT 16
#define   MEMMODE_IDLE_MODE_EVAL 0
#define   MEMMODE_IDLE_MODE_CONT 1
#define   MEMMODE_HWIDLE_EN	(1<<15)
#define   MEMMODE_SWMODE_EN	(1<<14)
#define   MEMMODE_RCLK_GATE	(1<<13)
#define   MEMMODE_HW_UPDATE	(1<<12)
#define   MEMMODE_FSTART_MASK	0x00000f00 /* starting jitter, 0-15 */
#define   MEMMODE_FSTART_SHIFT	8
#define   MEMMODE_FMAX_MASK	0x000000f0 /* max jitter, 0-15 */
#define   MEMMODE_FMAX_SHIFT	4
#define   MEMMODE_FMIN_MASK	0x0000000f /* min jitter, 0-15 */
#define RCBMAXAVG		0x1119c
#define MEMSWCTL2		0x1119e /* Cantiga only */
#define   SWMEMCMD_RENDER_OFF	(0 << 13)
#define   SWMEMCMD_RENDER_ON	(1 << 13)
#define   SWMEMCMD_SWFREQ	(2 << 13)
#define   SWMEMCMD_TARVID	(3 << 13)
#define   SWMEMCMD_VRM_OFF	(4 << 13)
#define   SWMEMCMD_VRM_ON	(5 << 13)
#define   CMDSTS		(1<<12)
#define   SFCAVM		(1<<11)
#define   SWFREQ_MASK		0x0380 /* P0-7 */
#define   SWFREQ_SHIFT		7
#define   TARVID_MASK		0x001f
#define MEMSTAT_CTG		0x111a0
#define RCBMINAVG		0x111a0
#define RCUPEI			0x111b0
#define RCDNEI			0x111b4
#define RSTDBYCTL		0x111b8
#define   RS1EN			(1<<31)
#define   RS2EN			(1<<30)
#define   RS3EN			(1<<29)
#define   D3RS3EN		(1<<28) /* Display D3 imlies RS3 */
#define   SWPROMORSX		(1<<27) /* RSx promotion timers ignored */
#define   RCWAKERW		(1<<26) /* Resetwarn from PCH causes wakeup */
#define   DPRSLPVREN		(1<<25) /* Fast voltage ramp enable */
#define   GFXTGHYST		(1<<24) /* Hysteresis to allow trunk gating */
#define   RCX_SW_EXIT		(1<<23) /* Leave RSx and prevent re-entry */
#define   RSX_STATUS_MASK	(7<<20)
#define   RSX_STATUS_ON		(0<<20)
#define   RSX_STATUS_RC1	(1<<20)
#define   RSX_STATUS_RC1E	(2<<20)
#define   RSX_STATUS_RS1	(3<<20)
#define   RSX_STATUS_RS2	(4<<20) /* aka rc6 */
#define   RSX_STATUS_RSVD	(5<<20) /* deep rc6 unsupported on ilk */
#define   RSX_STATUS_RS3	(6<<20) /* rs3 unsupported on ilk */
#define   RSX_STATUS_RSVD2	(7<<20)
#define   UWRCRSXE		(1<<19) /* wake counter limit prevents rsx */
#define   RSCRP			(1<<18) /* rs requests control on rs1/2 reqs */
#define   JRSC			(1<<17) /* rsx coupled to cpu c-state */
#define   RS2INC0		(1<<16) /* allow rs2 in cpu c0 */
#define   RS1CONTSAV_MASK	(3<<14)
#define   RS1CONTSAV_NO_RS1	(0<<14) /* rs1 doesn't save/restore context */
#define   RS1CONTSAV_RSVD	(1<<14)
#define   RS1CONTSAV_SAVE_RS1	(2<<14) /* rs1 saves context */
#define   RS1CONTSAV_FULL_RS1	(3<<14) /* rs1 saves and restores context */
#define   NORMSLEXLAT_MASK	(3<<12)
#define   SLOW_RS123		(0<<12)
#define   SLOW_RS23		(1<<12)
#define   SLOW_RS3		(2<<12)
#define   NORMAL_RS123		(3<<12)
#define   RCMODE_TIMEOUT	(1<<11) /* 0 is eval interval method */
#define   IMPROMOEN		(1<<10) /* promo is immediate or delayed until next idle interval (only for timeout method above) */
#define   RCENTSYNC		(1<<9) /* rs coupled to cpu c-state (3/6/7) */
#define   STATELOCK		(1<<7) /* locked to rs_cstate if 0 */
#define   RS_CSTATE_MASK	(3<<4)
#define   RS_CSTATE_C367_RS1	(0<<4)
#define   RS_CSTATE_C36_RS1_C7_RS2 (1<<4)
#define   RS_CSTATE_RSVD	(2<<4)
#define   RS_CSTATE_C367_RS2	(3<<4)
#define   REDSAVES		(1<<3) /* no context save if was idle during rs0 */
#define   REDRESTORES		(1<<2) /* no restore if was idle during rs0 */
#define VIDCTL			0x111c0
#define VIDSTS			0x111c8
#define VIDSTART		0x111cc /* 8 bits */
#define MEMSTAT_ILK			0x111f8
#define   MEMSTAT_VID_MASK	0x7f00
#define   MEMSTAT_VID_SHIFT	8
#define   MEMSTAT_PSTATE_MASK	0x00f8
#define   MEMSTAT_PSTATE_SHIFT  3
#define   MEMSTAT_MON_ACTV	(1<<2)
#define   MEMSTAT_SRC_CTL_MASK	0x0003
#define   MEMSTAT_SRC_CTL_CORE	0
#define   MEMSTAT_SRC_CTL_TRB	1
#define   MEMSTAT_SRC_CTL_THM	2
#define   MEMSTAT_SRC_CTL_STDBY 3
#define RCPREVBSYTUPAVG		0x113b8
#define RCPREVBSYTDNAVG		0x113bc
#define PMMISC			0x11214
#define   MCPPCE_EN		(1<<0) /* enable PM_MSG from PCH->MPC */
#define SDEW			0x1124c
#define CSIEW0			0x11250
#define CSIEW1			0x11254
#define CSIEW2			0x11258
#define PEW			0x1125c
#define DEW			0x11270
#define MCHAFE			0x112c0
#define CSIEC			0x112e0
#define DMIEC			0x112e4
#define DDREC			0x112e8
#define PEG0EC			0x112ec
#define PEG1EC			0x112f0
#define GFXEC			0x112f4
#define RPPREVBSYTUPAVG		0x113b8
#define RPPREVBSYTDNAVG		0x113bc
#define ECR			0x11600
#define   ECR_GPFE		(1<<31)
#define   ECR_IMONE		(1<<30)
#define   ECR_CAP_MASK		0x0000001f /* Event range, 0-31 */
#define OGW0			0x11608
#define OGW1			0x1160c
#define EG0			0x11610
#define EG1			0x11614
#define EG2			0x11618
#define EG3			0x1161c
#define EG4			0x11620
#define EG5			0x11624
#define EG6			0x11628
#define EG7			0x1162c
#define PXW			0x11664
#define PXWL			0x11680
#define LCFUSE02		0x116c0
#define   LCFUSE_HIV_MASK	0x000000ff
#define CSIPLL0			0x12c10
#define DDRMPLL1		0X12c20
#define PEG_BAND_GAP_DATA	0x14d68

#define GEN6_GT_THREAD_STATUS_REG 0x13805c
#define GEN6_GT_THREAD_STATUS_CORE_MASK 0x7
#define GEN6_GT_THREAD_STATUS_CORE_MASK_HSW (0x7 | (0x07 << 16))

#define GEN6_GT_PERF_STATUS	(MCHBAR_MIRROR_BASE_SNB + 0x5948)
#define GEN6_RP_STATE_LIMITS	(MCHBAR_MIRROR_BASE_SNB + 0x5994)
#define GEN6_RP_STATE_CAP	(MCHBAR_MIRROR_BASE_SNB + 0x5998)

/*
 * Logical Context regs
 */
#define CCID			0x2180
#define   CCID_EN		(1<<0)
/*
 * Notes on SNB/IVB/VLV context size:
 * - Power context is saved elsewhere (LLC or stolen)
 * - Ring/execlist context is saved on SNB, not on IVB
 * - Extended context size already includes render context size
 * - We always need to follow the extended context size.
 *   SNB BSpec has comments indicating that we should use the
 *   render context size instead if execlists are disabled, but
 *   based on empirical testing that's just nonsense.
 * - Pipelined/VF state is saved on SNB/IVB respectively
 * - GT1 size just indicates how much of render context
 *   doesn't need saving on GT1
 */
#define CXT_SIZE		0x21a0
#define GEN6_CXT_POWER_SIZE(cxt_reg)	((cxt_reg >> 24) & 0x3f)
#define GEN6_CXT_RING_SIZE(cxt_reg)	((cxt_reg >> 18) & 0x3f)
#define GEN6_CXT_RENDER_SIZE(cxt_reg)	((cxt_reg >> 12) & 0x3f)
#define GEN6_CXT_EXTENDED_SIZE(cxt_reg)	((cxt_reg >> 6) & 0x3f)
#define GEN6_CXT_PIPELINE_SIZE(cxt_reg)	((cxt_reg >> 0) & 0x3f)
#define GEN6_CXT_TOTAL_SIZE(cxt_reg)	(GEN6_CXT_RING_SIZE(cxt_reg) + \
					GEN6_CXT_EXTENDED_SIZE(cxt_reg) + \
					GEN6_CXT_PIPELINE_SIZE(cxt_reg))
#define GEN7_CXT_SIZE		0x21a8
#define GEN7_CXT_POWER_SIZE(ctx_reg)	((ctx_reg >> 25) & 0x7f)
#define GEN7_CXT_RING_SIZE(ctx_reg)	((ctx_reg >> 22) & 0x7)
#define GEN7_CXT_RENDER_SIZE(ctx_reg)	((ctx_reg >> 16) & 0x3f)
#define GEN7_CXT_EXTENDED_SIZE(ctx_reg)	((ctx_reg >> 9) & 0x7f)
#define GEN7_CXT_GT1_SIZE(ctx_reg)	((ctx_reg >> 6) & 0x7)
#define GEN7_CXT_VFSTATE_SIZE(ctx_reg)	((ctx_reg >> 0) & 0x3f)
#define GEN7_CXT_TOTAL_SIZE(ctx_reg)	(GEN7_CXT_EXTENDED_SIZE(ctx_reg) + \
					 GEN7_CXT_VFSTATE_SIZE(ctx_reg))
/* Haswell does have the CXT_SIZE register however it does not appear to be
 * valid. Now, docs explain in dwords what is in the context object. The full
 * size is 70720 bytes, however, the power context and execlist context will
 * never be saved (power context is stored elsewhere, and execlists don't work
 * on HSW) - so the final size is 66944 bytes, which rounds to 17 pages.
 */
#define HSW_CXT_TOTAL_SIZE		(17 * PAGE_SIZE)
/* Same as Haswell, but 72064 bytes now. */
#define GEN8_CXT_TOTAL_SIZE		(18 * PAGE_SIZE)


#define VLV_CLK_CTL2			0x101104
#define   CLK_CTL2_CZCOUNT_30NS_SHIFT	28

/*
 * Overlay regs
 */

#define OVADD			0x30000
#define DOVSTA			0x30008
#define OC_BUF			(0x3<<20)
#define OGAMC5			0x30010
#define OGAMC4			0x30014
#define OGAMC3			0x30018
#define OGAMC2			0x3001c
#define OGAMC1			0x30020
#define OGAMC0			0x30024

/*
 * Display engine regs
 */

/* Pipe A CRC regs */
#define _PIPE_CRC_CTL_A		(dev_priv->info->display_mmio_offset + 0x60050)
#define   PIPE_CRC_ENABLE		(1 << 31)
/* ivb+ source selection */
#define   PIPE_CRC_SOURCE_PRIMARY_IVB	(0 << 29)
#define   PIPE_CRC_SOURCE_SPRITE_IVB	(1 << 29)
#define   PIPE_CRC_SOURCE_PF_IVB	(2 << 29)
/* ilk+ source selection */
#define   PIPE_CRC_SOURCE_PRIMARY_ILK	(0 << 28)
#define   PIPE_CRC_SOURCE_SPRITE_ILK	(1 << 28)
#define   PIPE_CRC_SOURCE_PIPE_ILK	(2 << 28)
/* embedded DP port on the north display block, reserved on ivb */
#define   PIPE_CRC_SOURCE_PORT_A_ILK	(4 << 28)
#define   PIPE_CRC_SOURCE_FDI_ILK	(5 << 28) /* reserved on ivb */
/* vlv source selection */
#define   PIPE_CRC_SOURCE_PIPE_VLV	(0 << 27)
#define   PIPE_CRC_SOURCE_HDMIB_VLV	(1 << 27)
#define   PIPE_CRC_SOURCE_HDMIC_VLV	(2 << 27)
/* with DP port the pipe source is invalid */
#define   PIPE_CRC_SOURCE_DP_D_VLV	(3 << 27)
#define   PIPE_CRC_SOURCE_DP_B_VLV	(6 << 27)
#define   PIPE_CRC_SOURCE_DP_C_VLV	(7 << 27)
/* gen3+ source selection */
#define   PIPE_CRC_SOURCE_PIPE_I9XX	(0 << 28)
#define   PIPE_CRC_SOURCE_SDVOB_I9XX	(1 << 28)
#define   PIPE_CRC_SOURCE_SDVOC_I9XX	(2 << 28)
/* with DP/TV port the pipe source is invalid */
#define   PIPE_CRC_SOURCE_DP_D_G4X	(3 << 28)
#define   PIPE_CRC_SOURCE_TV_PRE	(4 << 28)
#define   PIPE_CRC_SOURCE_TV_POST	(5 << 28)
#define   PIPE_CRC_SOURCE_DP_B_G4X	(6 << 28)
#define   PIPE_CRC_SOURCE_DP_C_G4X	(7 << 28)
/* gen2 doesn't have source selection bits */
#define   PIPE_CRC_INCLUDE_BORDER_I8XX	(1 << 30)

#define _PIPE_CRC_RES_1_A_IVB		0x60064
#define _PIPE_CRC_RES_2_A_IVB		0x60068
#define _PIPE_CRC_RES_3_A_IVB		0x6006c
#define _PIPE_CRC_RES_4_A_IVB		0x60070
#define _PIPE_CRC_RES_5_A_IVB		0x60074

#define _PIPE_CRC_RES_RED_A		(dev_priv->info->display_mmio_offset + 0x60060)
#define _PIPE_CRC_RES_GREEN_A		(dev_priv->info->display_mmio_offset + 0x60064)
#define _PIPE_CRC_RES_BLUE_A		(dev_priv->info->display_mmio_offset + 0x60068)
#define _PIPE_CRC_RES_RES1_A_I915	(dev_priv->info->display_mmio_offset + 0x6006c)
#define _PIPE_CRC_RES_RES2_A_G4X	(dev_priv->info->display_mmio_offset + 0x60080)

/* Pipe B CRC regs */
#define _PIPE_CRC_RES_1_B_IVB		0x61064
#define _PIPE_CRC_RES_2_B_IVB		0x61068
#define _PIPE_CRC_RES_3_B_IVB		0x6106c
#define _PIPE_CRC_RES_4_B_IVB		0x61070
#define _PIPE_CRC_RES_5_B_IVB		0x61074

#define PIPE_CRC_CTL(pipe)	_PIPE_INC(pipe, _PIPE_CRC_CTL_A, 0x01000)
#define PIPE_CRC_RES_1_IVB(pipe)	\
	_PIPE(pipe, _PIPE_CRC_RES_1_A_IVB, _PIPE_CRC_RES_1_B_IVB)
#define PIPE_CRC_RES_2_IVB(pipe)	\
	_PIPE(pipe, _PIPE_CRC_RES_2_A_IVB, _PIPE_CRC_RES_2_B_IVB)
#define PIPE_CRC_RES_3_IVB(pipe)	\
	_PIPE(pipe, _PIPE_CRC_RES_3_A_IVB, _PIPE_CRC_RES_3_B_IVB)
#define PIPE_CRC_RES_4_IVB(pipe)	\
	_PIPE(pipe, _PIPE_CRC_RES_4_A_IVB, _PIPE_CRC_RES_4_B_IVB)
#define PIPE_CRC_RES_5_IVB(pipe)	\
	_PIPE(pipe, _PIPE_CRC_RES_5_A_IVB, _PIPE_CRC_RES_5_B_IVB)

#define PIPE_CRC_RES_RED(pipe) \
	_PIPE_INC(pipe, _PIPE_CRC_RES_RED_A, 0x01000)
#define PIPE_CRC_RES_GREEN(pipe) \
	_PIPE_INC(pipe, _PIPE_CRC_RES_GREEN_A, 0x01000)
#define PIPE_CRC_RES_BLUE(pipe) \
	_PIPE_INC(pipe, _PIPE_CRC_RES_BLUE_A, 0x01000)
#define PIPE_CRC_RES_RES1_I915(pipe) \
	_PIPE_INC(pipe, _PIPE_CRC_RES_RES1_A_I915, 0x01000)
#define PIPE_CRC_RES_RES2_G4X(pipe) \
	_PIPE_INC(pipe, _PIPE_CRC_RES_RES2_A_G4X, 0x01000)

/* Pipe A timing regs */
#define _HTOTAL_A	(dev_priv->info->display_mmio_offset + 0x60000)
#define _HBLANK_A	(dev_priv->info->display_mmio_offset + 0x60004)
#define _HSYNC_A	(dev_priv->info->display_mmio_offset + 0x60008)
#define _VTOTAL_A	(dev_priv->info->display_mmio_offset + 0x6000c)
#define _VBLANK_A	(dev_priv->info->display_mmio_offset + 0x60010)
#define _VSYNC_A	(dev_priv->info->display_mmio_offset + 0x60014)
#define _PIPEASRC	(dev_priv->info->display_mmio_offset + 0x6001c)
#define _BCLRPAT_A	(dev_priv->info->display_mmio_offset + 0x60020)
#define _VSYNCSHIFT_A	(dev_priv->info->display_mmio_offset + 0x60028)

/* Pipe B timing regs */
#define _HTOTAL_B	(dev_priv->info->display_mmio_offset + 0x61000)
#define _HBLANK_B	(dev_priv->info->display_mmio_offset + 0x61004)
#define _HSYNC_B	(dev_priv->info->display_mmio_offset + 0x61008)
#define _VTOTAL_B	(dev_priv->info->display_mmio_offset + 0x6100c)
#define _VBLANK_B	(dev_priv->info->display_mmio_offset + 0x61010)
#define _VSYNC_B	(dev_priv->info->display_mmio_offset + 0x61014)
#define _PIPEBSRC	(dev_priv->info->display_mmio_offset + 0x6101c)
#define _BCLRPAT_B	(dev_priv->info->display_mmio_offset + 0x61020)
#define _VSYNCSHIFT_B	(dev_priv->info->display_mmio_offset + 0x61028)

#define HTOTAL(trans) _TRANSCODER(trans, _HTOTAL_A, _HTOTAL_B)
#define HBLANK(trans) _TRANSCODER(trans, _HBLANK_A, _HBLANK_B)
#define HSYNC(trans) _TRANSCODER(trans, _HSYNC_A, _HSYNC_B)
#define VTOTAL(trans) _TRANSCODER(trans, _VTOTAL_A, _VTOTAL_B)
#define VBLANK(trans) _TRANSCODER(trans, _VBLANK_A, _VBLANK_B)
#define VSYNC(trans) _TRANSCODER(trans, _VSYNC_A, _VSYNC_B)
#define BCLRPAT(pipe) _PIPE(pipe, _BCLRPAT_A, _BCLRPAT_B)
#define VSYNCSHIFT(trans) _TRANSCODER(trans, _VSYNCSHIFT_A, _VSYNCSHIFT_B)

<<<<<<< HEAD
/* HSW eDP PSR registers */
#define EDP_PSR_CTL				0x64800
=======
/* HSW+ eDP PSR registers */
#define EDP_PSR_BASE(dev)                       (IS_HASWELL(dev) ? 0x64800 : 0x6f800)
#define EDP_PSR_CTL(dev)			(EDP_PSR_BASE(dev) + 0)
>>>>>>> d8ec26d7
#define   EDP_PSR_ENABLE			(1<<31)
#define   EDP_PSR_LINK_DISABLE			(0<<27)
#define   EDP_PSR_LINK_STANDBY			(1<<27)
#define   EDP_PSR_MIN_LINK_ENTRY_TIME_MASK	(3<<25)
#define   EDP_PSR_MIN_LINK_ENTRY_TIME_8_LINES	(0<<25)
#define   EDP_PSR_MIN_LINK_ENTRY_TIME_4_LINES	(1<<25)
#define   EDP_PSR_MIN_LINK_ENTRY_TIME_2_LINES	(2<<25)
#define   EDP_PSR_MIN_LINK_ENTRY_TIME_0_LINES	(3<<25)
#define   EDP_PSR_MAX_SLEEP_TIME_SHIFT		20
#define   EDP_PSR_SKIP_AUX_EXIT			(1<<12)
#define   EDP_PSR_TP1_TP2_SEL			(0<<11)
#define   EDP_PSR_TP1_TP3_SEL			(1<<11)
#define   EDP_PSR_TP2_TP3_TIME_500us		(0<<8)
#define   EDP_PSR_TP2_TP3_TIME_100us		(1<<8)
#define   EDP_PSR_TP2_TP3_TIME_2500us		(2<<8)
#define   EDP_PSR_TP2_TP3_TIME_0us		(3<<8)
#define   EDP_PSR_TP1_TIME_500us		(0<<4)
#define   EDP_PSR_TP1_TIME_100us		(1<<4)
#define   EDP_PSR_TP1_TIME_2500us		(2<<4)
#define   EDP_PSR_TP1_TIME_0us			(3<<4)
#define   EDP_PSR_IDLE_FRAME_SHIFT		0

<<<<<<< HEAD
#define EDP_PSR_AUX_CTL			0x64810
#define EDP_PSR_AUX_DATA1		0x64814
#define   EDP_PSR_DPCD_COMMAND		0x80060000
#define EDP_PSR_AUX_DATA2		0x64818
#define   EDP_PSR_DPCD_NORMAL_OPERATION	(1<<24)
#define EDP_PSR_AUX_DATA3		0x6481c
#define EDP_PSR_AUX_DATA4		0x64820
#define EDP_PSR_AUX_DATA5		0x64824

#define EDP_PSR_STATUS_CTL			0x64840
=======
#define EDP_PSR_AUX_CTL(dev)			(EDP_PSR_BASE(dev) + 0x10)
#define EDP_PSR_AUX_DATA1(dev)			(EDP_PSR_BASE(dev) + 0x14)
#define   EDP_PSR_DPCD_COMMAND		0x80060000
#define EDP_PSR_AUX_DATA2(dev)			(EDP_PSR_BASE(dev) + 0x18)
#define   EDP_PSR_DPCD_NORMAL_OPERATION	(1<<24)
#define EDP_PSR_AUX_DATA3(dev)			(EDP_PSR_BASE(dev) + 0x1c)
#define EDP_PSR_AUX_DATA4(dev)			(EDP_PSR_BASE(dev) + 0x20)
#define EDP_PSR_AUX_DATA5(dev)			(EDP_PSR_BASE(dev) + 0x24)

#define EDP_PSR_STATUS_CTL(dev)			(EDP_PSR_BASE(dev) + 0x40)
>>>>>>> d8ec26d7
#define   EDP_PSR_STATUS_STATE_MASK		(7<<29)
#define   EDP_PSR_STATUS_STATE_IDLE		(0<<29)
#define   EDP_PSR_STATUS_STATE_SRDONACK		(1<<29)
#define   EDP_PSR_STATUS_STATE_SRDENT		(2<<29)
#define   EDP_PSR_STATUS_STATE_BUFOFF		(3<<29)
#define   EDP_PSR_STATUS_STATE_BUFON		(4<<29)
#define   EDP_PSR_STATUS_STATE_AUXACK		(5<<29)
#define   EDP_PSR_STATUS_STATE_SRDOFFACK	(6<<29)
#define   EDP_PSR_STATUS_LINK_MASK		(3<<26)
#define   EDP_PSR_STATUS_LINK_FULL_OFF		(0<<26)
#define   EDP_PSR_STATUS_LINK_FULL_ON		(1<<26)
#define   EDP_PSR_STATUS_LINK_STANDBY		(2<<26)
#define   EDP_PSR_STATUS_MAX_SLEEP_TIMER_SHIFT	20
#define   EDP_PSR_STATUS_MAX_SLEEP_TIMER_MASK	0x1f
#define   EDP_PSR_STATUS_COUNT_SHIFT		16
#define   EDP_PSR_STATUS_COUNT_MASK		0xf
#define   EDP_PSR_STATUS_AUX_ERROR		(1<<15)
#define   EDP_PSR_STATUS_AUX_SENDING		(1<<12)
#define   EDP_PSR_STATUS_SENDING_IDLE		(1<<9)
#define   EDP_PSR_STATUS_SENDING_TP2_TP3	(1<<8)
#define   EDP_PSR_STATUS_SENDING_TP1		(1<<4)
#define   EDP_PSR_STATUS_IDLE_MASK		0xf

<<<<<<< HEAD
#define EDP_PSR_PERF_CNT		0x64844
#define   EDP_PSR_PERF_CNT_MASK		0xffffff

#define EDP_PSR_DEBUG_CTL		0x64860
=======
#define EDP_PSR_PERF_CNT(dev)		(EDP_PSR_BASE(dev) + 0x44)
#define   EDP_PSR_PERF_CNT_MASK		0xffffff

#define EDP_PSR_DEBUG_CTL(dev)		(EDP_PSR_BASE(dev) + 0x60)
>>>>>>> d8ec26d7
#define   EDP_PSR_DEBUG_MASK_LPSP	(1<<27)
#define   EDP_PSR_DEBUG_MASK_MEMUP	(1<<26)
#define   EDP_PSR_DEBUG_MASK_HPD	(1<<25)

/* VGA port control */
#define ADPA			0x61100
#define PCH_ADPA                0xe1100
#define VLV_ADPA		(VLV_DISPLAY_BASE + ADPA)

#define   ADPA_DAC_ENABLE	(1<<31)
#define   ADPA_DAC_DISABLE	0
#define   ADPA_PIPE_SELECT_MASK	(1<<30)
#define   ADPA_PIPE_A_SELECT	0
#define   ADPA_PIPE_B_SELECT	(1<<30)
#define   ADPA_PIPE_SELECT(pipe) ((pipe) << 30)
/* CPT uses bits 29:30 for pch transcoder select */
#define   ADPA_CRT_HOTPLUG_MASK  0x03ff0000 /* bit 25-16 */
#define   ADPA_CRT_HOTPLUG_MONITOR_NONE  (0<<24)
#define   ADPA_CRT_HOTPLUG_MONITOR_MASK  (3<<24)
#define   ADPA_CRT_HOTPLUG_MONITOR_COLOR (3<<24)
#define   ADPA_CRT_HOTPLUG_MONITOR_MONO  (2<<24)
#define   ADPA_CRT_HOTPLUG_ENABLE        (1<<23)
#define   ADPA_CRT_HOTPLUG_PERIOD_64     (0<<22)
#define   ADPA_CRT_HOTPLUG_PERIOD_128    (1<<22)
#define   ADPA_CRT_HOTPLUG_WARMUP_5MS    (0<<21)
#define   ADPA_CRT_HOTPLUG_WARMUP_10MS   (1<<21)
#define   ADPA_CRT_HOTPLUG_SAMPLE_2S     (0<<20)
#define   ADPA_CRT_HOTPLUG_SAMPLE_4S     (1<<20)
#define   ADPA_CRT_HOTPLUG_VOLTAGE_40    (0<<18)
#define   ADPA_CRT_HOTPLUG_VOLTAGE_50    (1<<18)
#define   ADPA_CRT_HOTPLUG_VOLTAGE_60    (2<<18)
#define   ADPA_CRT_HOTPLUG_VOLTAGE_70    (3<<18)
#define   ADPA_CRT_HOTPLUG_VOLREF_325MV  (0<<17)
#define   ADPA_CRT_HOTPLUG_VOLREF_475MV  (1<<17)
#define   ADPA_CRT_HOTPLUG_FORCE_TRIGGER (1<<16)
#define   ADPA_USE_VGA_HVPOLARITY (1<<15)
#define   ADPA_SETS_HVPOLARITY	0
#define   ADPA_VSYNC_CNTL_DISABLE (1<<10)
#define   ADPA_VSYNC_CNTL_ENABLE 0
#define   ADPA_HSYNC_CNTL_DISABLE (1<<11)
#define   ADPA_HSYNC_CNTL_ENABLE 0
#define   ADPA_VSYNC_ACTIVE_HIGH (1<<4)
#define   ADPA_VSYNC_ACTIVE_LOW	0
#define   ADPA_HSYNC_ACTIVE_HIGH (1<<3)
#define   ADPA_HSYNC_ACTIVE_LOW	0
#define   ADPA_DPMS_MASK	(~(3<<10))
#define   ADPA_DPMS_ON		(0<<10)
#define   ADPA_DPMS_SUSPEND	(1<<10)
#define   ADPA_DPMS_STANDBY	(2<<10)
#define   ADPA_DPMS_OFF		(3<<10)


/* Hotplug control (945+ only) */
#define PORT_HOTPLUG_EN		(dev_priv->info->display_mmio_offset + 0x61110)
#define   PORTB_HOTPLUG_INT_EN			(1 << 29)
#define   PORTC_HOTPLUG_INT_EN			(1 << 28)
#define   PORTD_HOTPLUG_INT_EN			(1 << 27)
#define   SDVOB_HOTPLUG_INT_EN			(1 << 26)
#define   SDVOC_HOTPLUG_INT_EN			(1 << 25)
#define   TV_HOTPLUG_INT_EN			(1 << 18)
#define   CRT_HOTPLUG_INT_EN			(1 << 9)
#define HOTPLUG_INT_EN_MASK			(PORTB_HOTPLUG_INT_EN | \
						 PORTC_HOTPLUG_INT_EN | \
						 PORTD_HOTPLUG_INT_EN | \
						 SDVOC_HOTPLUG_INT_EN | \
						 SDVOB_HOTPLUG_INT_EN | \
						 CRT_HOTPLUG_INT_EN)
#define   CRT_HOTPLUG_FORCE_DETECT		(1 << 3)
#define CRT_HOTPLUG_ACTIVATION_PERIOD_32	(0 << 8)
/* must use period 64 on GM45 according to docs */
#define CRT_HOTPLUG_ACTIVATION_PERIOD_64	(1 << 8)
#define CRT_HOTPLUG_DAC_ON_TIME_2M		(0 << 7)
#define CRT_HOTPLUG_DAC_ON_TIME_4M		(1 << 7)
#define CRT_HOTPLUG_VOLTAGE_COMPARE_40		(0 << 5)
#define CRT_HOTPLUG_VOLTAGE_COMPARE_50		(1 << 5)
#define CRT_HOTPLUG_VOLTAGE_COMPARE_60		(2 << 5)
#define CRT_HOTPLUG_VOLTAGE_COMPARE_70		(3 << 5)
#define CRT_HOTPLUG_VOLTAGE_COMPARE_MASK	(3 << 5)
#define CRT_HOTPLUG_DETECT_DELAY_1G		(0 << 4)
#define CRT_HOTPLUG_DETECT_DELAY_2G		(1 << 4)
#define CRT_HOTPLUG_DETECT_VOLTAGE_325MV	(0 << 2)
#define CRT_HOTPLUG_DETECT_VOLTAGE_475MV	(1 << 2)

#define PORT_HOTPLUG_STAT	(dev_priv->info->display_mmio_offset + 0x61114)
/*
 * HDMI/DP bits are gen4+
 *
 * WARNING: Bspec for hpd status bits on gen4 seems to be completely confused.
 * Please check the detailed lore in the commit message for for experimental
 * evidence.
 */
#define   PORTD_HOTPLUG_LIVE_STATUS               (1 << 29)
#define   PORTC_HOTPLUG_LIVE_STATUS               (1 << 28)
#define   PORTB_HOTPLUG_LIVE_STATUS               (1 << 27)
#define   PORTD_HOTPLUG_INT_STATUS		(3 << 21)
#define   PORTC_HOTPLUG_INT_STATUS		(3 << 19)
#define   PORTB_HOTPLUG_INT_STATUS		(3 << 17)
/* CRT/TV common between gen3+ */
#define   CRT_HOTPLUG_INT_STATUS		(1 << 11)
#define   TV_HOTPLUG_INT_STATUS			(1 << 10)
#define   CRT_HOTPLUG_MONITOR_MASK		(3 << 8)
#define   CRT_HOTPLUG_MONITOR_COLOR		(3 << 8)
#define   CRT_HOTPLUG_MONITOR_MONO		(2 << 8)
#define   CRT_HOTPLUG_MONITOR_NONE		(0 << 8)
/* SDVO is different across gen3/4 */
#define   SDVOC_HOTPLUG_INT_STATUS_G4X		(1 << 3)
#define   SDVOB_HOTPLUG_INT_STATUS_G4X		(1 << 2)
/*
 * Bspec seems to be seriously misleaded about the SDVO hpd bits on i965g/gm,
 * since reality corrobates that they're the same as on gen3. But keep these
 * bits here (and the comment!) to help any other lost wanderers back onto the
 * right tracks.
 */
#define   SDVOC_HOTPLUG_INT_STATUS_I965		(3 << 4)
#define   SDVOB_HOTPLUG_INT_STATUS_I965		(3 << 2)
#define   SDVOC_HOTPLUG_INT_STATUS_I915		(1 << 7)
#define   SDVOB_HOTPLUG_INT_STATUS_I915		(1 << 6)
#define   HOTPLUG_INT_STATUS_G4X		(CRT_HOTPLUG_INT_STATUS | \
						 SDVOB_HOTPLUG_INT_STATUS_G4X | \
						 SDVOC_HOTPLUG_INT_STATUS_G4X | \
						 PORTB_HOTPLUG_INT_STATUS | \
						 PORTC_HOTPLUG_INT_STATUS | \
						 PORTD_HOTPLUG_INT_STATUS)

#define HOTPLUG_INT_STATUS_I915			(CRT_HOTPLUG_INT_STATUS | \
						 SDVOB_HOTPLUG_INT_STATUS_I915 | \
						 SDVOC_HOTPLUG_INT_STATUS_I915 | \
						 PORTB_HOTPLUG_INT_STATUS | \
						 PORTC_HOTPLUG_INT_STATUS | \
						 PORTD_HOTPLUG_INT_STATUS)

/* SDVO and HDMI port control.
 * The same register may be used for SDVO or HDMI */
#define GEN3_SDVOB	0x61140
#define GEN3_SDVOC	0x61160
#define GEN4_HDMIB	GEN3_SDVOB
#define GEN4_HDMIC	GEN3_SDVOC
#define PCH_SDVOB	0xe1140
#define PCH_HDMIB	PCH_SDVOB
#define PCH_HDMIC	0xe1150
#define PCH_HDMID	0xe1160

#define PORT_DFT_I9XX				0x61150
#define   DC_BALANCE_RESET			(1 << 25)
#define PORT_DFT2_G4X				0x61154
#define   DC_BALANCE_RESET_VLV			(1 << 31)
#define   PIPE_SCRAMBLE_RESET_MASK		(0x3 << 0)
#define   PIPE_B_SCRAMBLE_RESET			(1 << 1)
#define   PIPE_A_SCRAMBLE_RESET			(1 << 0)

/* Gen 3 SDVO bits: */
#define   SDVO_ENABLE				(1 << 31)
#define   SDVO_PIPE_SEL(pipe)			((pipe) << 30)
#define   SDVO_PIPE_SEL_MASK			(1 << 30)
#define   SDVO_PIPE_B_SELECT			(1 << 30)
#define   SDVO_STALL_SELECT			(1 << 29)
#define   SDVO_INTERRUPT_ENABLE			(1 << 26)
/**
 * 915G/GM SDVO pixel multiplier.
 * Programmed value is multiplier - 1, up to 5x.
 * \sa DPLL_MD_UDI_MULTIPLIER_MASK
 */
#define   SDVO_PORT_MULTIPLY_MASK		(7 << 23)
#define   SDVO_PORT_MULTIPLY_SHIFT		23
#define   SDVO_PHASE_SELECT_MASK		(15 << 19)
#define   SDVO_PHASE_SELECT_DEFAULT		(6 << 19)
#define   SDVO_CLOCK_OUTPUT_INVERT		(1 << 18)
#define   SDVOC_GANG_MODE			(1 << 16) /* Port C only */
#define   SDVO_BORDER_ENABLE			(1 << 7) /* SDVO only */
#define   SDVOB_PCIE_CONCURRENCY		(1 << 3) /* Port B only */
#define   SDVO_DETECTED				(1 << 2)
/* Bits to be preserved when writing */
#define   SDVOB_PRESERVE_MASK ((1 << 17) | (1 << 16) | (1 << 14) | \
			       SDVO_INTERRUPT_ENABLE)
#define   SDVOC_PRESERVE_MASK ((1 << 17) | SDVO_INTERRUPT_ENABLE)

/* Gen 4 SDVO/HDMI bits: */
#define   SDVO_COLOR_FORMAT_8bpc		(0 << 26)
#define   SDVO_COLOR_FORMAT_MASK		(7 << 26)
#define   SDVO_ENCODING_SDVO			(0 << 10)
#define   SDVO_ENCODING_HDMI			(2 << 10)
#define   HDMI_MODE_SELECT_HDMI			(1 << 9) /* HDMI only */
#define   HDMI_MODE_SELECT_DVI			(0 << 9) /* HDMI only */
#define   HDMI_COLOR_RANGE_16_235		(1 << 8) /* HDMI only */
#define   SDVO_AUDIO_ENABLE			(1 << 6)
/* VSYNC/HSYNC bits new with 965, default is to be set */
#define   SDVO_VSYNC_ACTIVE_HIGH		(1 << 4)
#define   SDVO_HSYNC_ACTIVE_HIGH		(1 << 3)

/* Gen 5 (IBX) SDVO/HDMI bits: */
#define   HDMI_COLOR_FORMAT_12bpc		(3 << 26) /* HDMI only */
#define   SDVOB_HOTPLUG_ENABLE			(1 << 23) /* SDVO only */

/* Gen 6 (CPT) SDVO/HDMI bits: */
#define   SDVO_PIPE_SEL_CPT(pipe)		((pipe) << 29)
#define   SDVO_PIPE_SEL_MASK_CPT		(3 << 29)


/* DVO port control */
#define DVOA			0x61120
#define DVOB			0x61140
#define DVOC			0x61160
#define   DVO_ENABLE			(1 << 31)
#define   DVO_PIPE_B_SELECT		(1 << 30)
#define   DVO_PIPE_STALL_UNUSED		(0 << 28)
#define   DVO_PIPE_STALL		(1 << 28)
#define   DVO_PIPE_STALL_TV		(2 << 28)
#define   DVO_PIPE_STALL_MASK		(3 << 28)
#define   DVO_USE_VGA_SYNC		(1 << 15)
#define   DVO_DATA_ORDER_I740		(0 << 14)
#define   DVO_DATA_ORDER_FP		(1 << 14)
#define   DVO_VSYNC_DISABLE		(1 << 11)
#define   DVO_HSYNC_DISABLE		(1 << 10)
#define   DVO_VSYNC_TRISTATE		(1 << 9)
#define   DVO_HSYNC_TRISTATE		(1 << 8)
#define   DVO_BORDER_ENABLE		(1 << 7)
#define   DVO_DATA_ORDER_GBRG		(1 << 6)
#define   DVO_DATA_ORDER_RGGB		(0 << 6)
#define   DVO_DATA_ORDER_GBRG_ERRATA	(0 << 6)
#define   DVO_DATA_ORDER_RGGB_ERRATA	(1 << 6)
#define   DVO_VSYNC_ACTIVE_HIGH		(1 << 4)
#define   DVO_HSYNC_ACTIVE_HIGH		(1 << 3)
#define   DVO_BLANK_ACTIVE_HIGH		(1 << 2)
#define   DVO_OUTPUT_CSTATE_PIXELS	(1 << 1)	/* SDG only */
#define   DVO_OUTPUT_SOURCE_SIZE_PIXELS	(1 << 0)	/* SDG only */
#define   DVO_PRESERVE_MASK		(0x7<<24)
#define DVOA_SRCDIM		0x61124
#define DVOB_SRCDIM		0x61144
#define DVOC_SRCDIM		0x61164
#define   DVO_SRCDIM_HORIZONTAL_SHIFT	12
#define   DVO_SRCDIM_VERTICAL_SHIFT	0

/* LVDS port control */
#define LVDS			0x61180
/*
 * Enables the LVDS port.  This bit must be set before DPLLs are enabled, as
 * the DPLL semantics change when the LVDS is assigned to that pipe.
 */
#define   LVDS_PORT_EN			(1 << 31)
/* Selects pipe B for LVDS data.  Must be set on pre-965. */
#define   LVDS_PIPEB_SELECT		(1 << 30)
#define   LVDS_PIPE_MASK		(1 << 30)
#define   LVDS_PIPE(pipe)		((pipe) << 30)
/* LVDS dithering flag on 965/g4x platform */
#define   LVDS_ENABLE_DITHER		(1 << 25)
/* LVDS sync polarity flags. Set to invert (i.e. negative) */
#define   LVDS_VSYNC_POLARITY		(1 << 21)
#define   LVDS_HSYNC_POLARITY		(1 << 20)

/* Enable border for unscaled (or aspect-scaled) display */
#define   LVDS_BORDER_ENABLE		(1 << 15)
/*
 * Enables the A0-A2 data pairs and CLKA, containing 18 bits of color data per
 * pixel.
 */
#define   LVDS_A0A2_CLKA_POWER_MASK	(3 << 8)
#define   LVDS_A0A2_CLKA_POWER_DOWN	(0 << 8)
#define   LVDS_A0A2_CLKA_POWER_UP	(3 << 8)
/*
 * Controls the A3 data pair, which contains the additional LSBs for 24 bit
 * mode.  Only enabled if LVDS_A0A2_CLKA_POWER_UP also indicates it should be
 * on.
 */
#define   LVDS_A3_POWER_MASK		(3 << 6)
#define   LVDS_A3_POWER_DOWN		(0 << 6)
#define   LVDS_A3_POWER_UP		(3 << 6)
/*
 * Controls the CLKB pair.  This should only be set when LVDS_B0B3_POWER_UP
 * is set.
 */
#define   LVDS_CLKB_POWER_MASK		(3 << 4)
#define   LVDS_CLKB_POWER_DOWN		(0 << 4)
#define   LVDS_CLKB_POWER_UP		(3 << 4)
/*
 * Controls the B0-B3 data pairs.  This must be set to match the DPLL p2
 * setting for whether we are in dual-channel mode.  The B3 pair will
 * additionally only be powered up when LVDS_A3_POWER_UP is set.
 */
#define   LVDS_B0B3_POWER_MASK		(3 << 2)
#define   LVDS_B0B3_POWER_DOWN		(0 << 2)
#define   LVDS_B0B3_POWER_UP		(3 << 2)

/* Video Data Island Packet control */
#define VIDEO_DIP_DATA		0x61178
/* Read the description of VIDEO_DIP_DATA (before Haswel) or VIDEO_DIP_ECC
 * (Haswell and newer) to see which VIDEO_DIP_DATA byte corresponds to each byte
 * of the infoframe structure specified by CEA-861. */
#define   VIDEO_DIP_DATA_SIZE	32
#define   VIDEO_DIP_VSC_DATA_SIZE	36
#define VIDEO_DIP_CTL		0x61170
/* Pre HSW: */
#define   VIDEO_DIP_ENABLE		(1 << 31)
#define   VIDEO_DIP_PORT_B		(1 << 29)
#define   VIDEO_DIP_PORT_C		(2 << 29)
#define   VIDEO_DIP_PORT_D		(3 << 29)
#define   VIDEO_DIP_PORT_MASK		(3 << 29)
#define   VIDEO_DIP_ENABLE_GCP		(1 << 25)
#define   VIDEO_DIP_ENABLE_AVI		(1 << 21)
#define   VIDEO_DIP_ENABLE_VENDOR	(2 << 21)
#define   VIDEO_DIP_ENABLE_GAMUT	(4 << 21)
#define   VIDEO_DIP_ENABLE_SPD		(8 << 21)
#define   VIDEO_DIP_SELECT_AVI		(0 << 19)
#define   VIDEO_DIP_SELECT_VENDOR	(1 << 19)
#define   VIDEO_DIP_SELECT_SPD		(3 << 19)
#define   VIDEO_DIP_SELECT_MASK		(3 << 19)
#define   VIDEO_DIP_FREQ_ONCE		(0 << 16)
#define   VIDEO_DIP_FREQ_VSYNC		(1 << 16)
#define   VIDEO_DIP_FREQ_2VSYNC		(2 << 16)
#define   VIDEO_DIP_FREQ_MASK		(3 << 16)
/* HSW and later: */
#define   VIDEO_DIP_ENABLE_VSC_HSW	(1 << 20)
#define   VIDEO_DIP_ENABLE_GCP_HSW	(1 << 16)
#define   VIDEO_DIP_ENABLE_AVI_HSW	(1 << 12)
#define   VIDEO_DIP_ENABLE_VS_HSW	(1 << 8)
#define   VIDEO_DIP_ENABLE_GMP_HSW	(1 << 4)
#define   VIDEO_DIP_ENABLE_SPD_HSW	(1 << 0)

/* Panel power sequencing */
#define PP_STATUS	0x61200
#define   PP_ON		(1 << 31)
/*
 * Indicates that all dependencies of the panel are on:
 *
 * - PLL enabled
 * - pipe enabled
 * - LVDS/DVOB/DVOC on
 */
#define   PP_READY		(1 << 30)
#define   PP_SEQUENCE_NONE	(0 << 28)
#define   PP_SEQUENCE_POWER_UP	(1 << 28)
#define   PP_SEQUENCE_POWER_DOWN (2 << 28)
#define   PP_SEQUENCE_MASK	(3 << 28)
#define   PP_SEQUENCE_SHIFT	28
#define   PP_CYCLE_DELAY_ACTIVE	(1 << 27)
#define   PP_SEQUENCE_STATE_MASK 0x0000000f
#define   PP_SEQUENCE_STATE_OFF_IDLE	(0x0 << 0)
#define   PP_SEQUENCE_STATE_OFF_S0_1	(0x1 << 0)
#define   PP_SEQUENCE_STATE_OFF_S0_2	(0x2 << 0)
#define   PP_SEQUENCE_STATE_OFF_S0_3	(0x3 << 0)
#define   PP_SEQUENCE_STATE_ON_IDLE	(0x8 << 0)
#define   PP_SEQUENCE_STATE_ON_S1_0	(0x9 << 0)
#define   PP_SEQUENCE_STATE_ON_S1_2	(0xa << 0)
#define   PP_SEQUENCE_STATE_ON_S1_3	(0xb << 0)
#define   PP_SEQUENCE_STATE_RESET	(0xf << 0)
#define PP_CONTROL	0x61204
#define   POWER_TARGET_ON	(1 << 0)
#define PP_ON_DELAYS	0x61208
#define PP_OFF_DELAYS	0x6120c
#define PP_DIVISOR	0x61210

/* Panel fitting */
#define PFIT_CONTROL	(dev_priv->info->display_mmio_offset + 0x61230)
#define   PFIT_ENABLE		(1 << 31)
#define   PFIT_PIPE_MASK	(3 << 29)
#define   PFIT_PIPE_SHIFT	29
#define   VERT_INTERP_DISABLE	(0 << 10)
#define   VERT_INTERP_BILINEAR	(1 << 10)
#define   VERT_INTERP_MASK	(3 << 10)
#define   VERT_AUTO_SCALE	(1 << 9)
#define   HORIZ_INTERP_DISABLE	(0 << 6)
#define   HORIZ_INTERP_BILINEAR	(1 << 6)
#define   HORIZ_INTERP_MASK	(3 << 6)
#define   HORIZ_AUTO_SCALE	(1 << 5)
#define   PANEL_8TO6_DITHER_ENABLE (1 << 3)
#define   PFIT_FILTER_FUZZY	(0 << 24)
#define   PFIT_SCALING_AUTO	(0 << 26)
#define   PFIT_SCALING_PROGRAMMED (1 << 26)
#define   PFIT_SCALING_PILLAR	(2 << 26)
#define   PFIT_SCALING_LETTER	(3 << 26)
#define PFIT_PGM_RATIOS	(dev_priv->info->display_mmio_offset + 0x61234)
/* Pre-965 */
#define		PFIT_VERT_SCALE_SHIFT		20
#define		PFIT_VERT_SCALE_MASK		0xfff00000
#define		PFIT_HORIZ_SCALE_SHIFT		4
#define		PFIT_HORIZ_SCALE_MASK		0x0000fff0
/* 965+ */
#define		PFIT_VERT_SCALE_SHIFT_965	16
#define		PFIT_VERT_SCALE_MASK_965	0x1fff0000
#define		PFIT_HORIZ_SCALE_SHIFT_965	0
#define		PFIT_HORIZ_SCALE_MASK_965	0x00001fff

#define PFIT_AUTO_RATIOS (dev_priv->info->display_mmio_offset + 0x61238)

#define _VLV_BLC_PWM_CTL2_A (dev_priv->info->display_mmio_offset + 0x61250)
#define _VLV_BLC_PWM_CTL2_B (dev_priv->info->display_mmio_offset + 0x61350)
#define VLV_BLC_PWM_CTL2(pipe) _PIPE(pipe, _VLV_BLC_PWM_CTL2_A, \
				     _VLV_BLC_PWM_CTL2_B)

#define _VLV_BLC_PWM_CTL_A (dev_priv->info->display_mmio_offset + 0x61254)
#define _VLV_BLC_PWM_CTL_B (dev_priv->info->display_mmio_offset + 0x61354)
#define VLV_BLC_PWM_CTL(pipe) _PIPE(pipe, _VLV_BLC_PWM_CTL_A, \
				    _VLV_BLC_PWM_CTL_B)

#define _VLV_BLC_HIST_CTL_A (dev_priv->info->display_mmio_offset + 0x61260)
#define _VLV_BLC_HIST_CTL_B (dev_priv->info->display_mmio_offset + 0x61360)
#define VLV_BLC_HIST_CTL(pipe) _PIPE(pipe, _VLV_BLC_HIST_CTL_A, \
				     _VLV_BLC_HIST_CTL_B)

/* Backlight control */
#define BLC_PWM_CTL2	(dev_priv->info->display_mmio_offset + 0x61250) /* 965+ only */
#define   BLM_PWM_ENABLE		(1 << 31)
#define   BLM_COMBINATION_MODE		(1 << 30) /* gen4 only */
#define   BLM_PIPE_SELECT		(1 << 29)
#define   BLM_PIPE_SELECT_IVB		(3 << 29)
#define   BLM_PIPE_A			(0 << 29)
#define   BLM_PIPE_B			(1 << 29)
#define   BLM_PIPE_C			(2 << 29) /* ivb + */
#define   BLM_TRANSCODER_A		BLM_PIPE_A /* hsw */
#define   BLM_TRANSCODER_B		BLM_PIPE_B
#define   BLM_TRANSCODER_C		BLM_PIPE_C
#define   BLM_TRANSCODER_EDP		(3 << 29)
#define   BLM_PIPE(pipe)		((pipe) << 29)
#define   BLM_POLARITY_I965		(1 << 28) /* gen4 only */
#define   BLM_PHASE_IN_INTERUPT_STATUS	(1 << 26)
#define   BLM_PHASE_IN_ENABLE		(1 << 25)
#define   BLM_PHASE_IN_INTERUPT_ENABL	(1 << 24)
#define   BLM_PHASE_IN_TIME_BASE_SHIFT	(16)
#define   BLM_PHASE_IN_TIME_BASE_MASK	(0xff << 16)
#define   BLM_PHASE_IN_COUNT_SHIFT	(8)
#define   BLM_PHASE_IN_COUNT_MASK	(0xff << 8)
#define   BLM_PHASE_IN_INCR_SHIFT	(0)
#define   BLM_PHASE_IN_INCR_MASK	(0xff << 0)
#define BLC_PWM_CTL	(dev_priv->info->display_mmio_offset + 0x61254)
/*
 * This is the most significant 15 bits of the number of backlight cycles in a
 * complete cycle of the modulated backlight control.
 *
 * The actual value is this field multiplied by two.
 */
#define   BACKLIGHT_MODULATION_FREQ_SHIFT	(17)
#define   BACKLIGHT_MODULATION_FREQ_MASK	(0x7fff << 17)
#define   BLM_LEGACY_MODE			(1 << 16) /* gen2 only */
/*
 * This is the number of cycles out of the backlight modulation cycle for which
 * the backlight is on.
 *
 * This field must be no greater than the number of cycles in the complete
 * backlight modulation cycle.
 */
#define   BACKLIGHT_DUTY_CYCLE_SHIFT		(0)
#define   BACKLIGHT_DUTY_CYCLE_MASK		(0xffff)
#define   BACKLIGHT_DUTY_CYCLE_MASK_PNV		(0xfffe)
#define   BLM_POLARITY_PNV			(1 << 0) /* pnv only */

#define BLC_HIST_CTL	(dev_priv->info->display_mmio_offset + 0x61260)

/* New registers for PCH-split platforms. Safe where new bits show up, the
 * register layout machtes with gen4 BLC_PWM_CTL[12]. */
#define BLC_PWM_CPU_CTL2	0x48250
#define BLC_PWM_CPU_CTL		0x48254

#define HSW_BLC_PWM2_CTL	0x48350

/* PCH CTL1 is totally different, all but the below bits are reserved. CTL2 is
 * like the normal CTL from gen4 and earlier. Hooray for confusing naming. */
#define BLC_PWM_PCH_CTL1	0xc8250
#define   BLM_PCH_PWM_ENABLE			(1 << 31)
#define   BLM_PCH_OVERRIDE_ENABLE		(1 << 30)
#define   BLM_PCH_POLARITY			(1 << 29)
#define BLC_PWM_PCH_CTL2	0xc8254

#define UTIL_PIN_CTL		0x48400
#define   UTIL_PIN_ENABLE	(1 << 31)

#define PCH_GTC_CTL		0xe7000
#define   PCH_GTC_ENABLE	(1 << 31)

/* TV port control */
#define TV_CTL			0x68000
/** Enables the TV encoder */
# define TV_ENC_ENABLE			(1 << 31)
/** Sources the TV encoder input from pipe B instead of A. */
# define TV_ENC_PIPEB_SELECT		(1 << 30)
/** Outputs composite video (DAC A only) */
# define TV_ENC_OUTPUT_COMPOSITE	(0 << 28)
/** Outputs SVideo video (DAC B/C) */
# define TV_ENC_OUTPUT_SVIDEO		(1 << 28)
/** Outputs Component video (DAC A/B/C) */
# define TV_ENC_OUTPUT_COMPONENT	(2 << 28)
/** Outputs Composite and SVideo (DAC A/B/C) */
# define TV_ENC_OUTPUT_SVIDEO_COMPOSITE	(3 << 28)
# define TV_TRILEVEL_SYNC		(1 << 21)
/** Enables slow sync generation (945GM only) */
# define TV_SLOW_SYNC			(1 << 20)
/** Selects 4x oversampling for 480i and 576p */
# define TV_OVERSAMPLE_4X		(0 << 18)
/** Selects 2x oversampling for 720p and 1080i */
# define TV_OVERSAMPLE_2X		(1 << 18)
/** Selects no oversampling for 1080p */
# define TV_OVERSAMPLE_NONE		(2 << 18)
/** Selects 8x oversampling */
# define TV_OVERSAMPLE_8X		(3 << 18)
/** Selects progressive mode rather than interlaced */
# define TV_PROGRESSIVE			(1 << 17)
/** Sets the colorburst to PAL mode.  Required for non-M PAL modes. */
# define TV_PAL_BURST			(1 << 16)
/** Field for setting delay of Y compared to C */
# define TV_YC_SKEW_MASK		(7 << 12)
/** Enables a fix for 480p/576p standard definition modes on the 915GM only */
# define TV_ENC_SDP_FIX			(1 << 11)
/**
 * Enables a fix for the 915GM only.
 *
 * Not sure what it does.
 */
# define TV_ENC_C0_FIX			(1 << 10)
/** Bits that must be preserved by software */
# define TV_CTL_SAVE			((1 << 11) | (3 << 9) | (7 << 6) | 0xf)
# define TV_FUSE_STATE_MASK		(3 << 4)
/** Read-only state that reports all features enabled */
# define TV_FUSE_STATE_ENABLED		(0 << 4)
/** Read-only state that reports that Macrovision is disabled in hardware*/
# define TV_FUSE_STATE_NO_MACROVISION	(1 << 4)
/** Read-only state that reports that TV-out is disabled in hardware. */
# define TV_FUSE_STATE_DISABLED		(2 << 4)
/** Normal operation */
# define TV_TEST_MODE_NORMAL		(0 << 0)
/** Encoder test pattern 1 - combo pattern */
# define TV_TEST_MODE_PATTERN_1		(1 << 0)
/** Encoder test pattern 2 - full screen vertical 75% color bars */
# define TV_TEST_MODE_PATTERN_2		(2 << 0)
/** Encoder test pattern 3 - full screen horizontal 75% color bars */
# define TV_TEST_MODE_PATTERN_3		(3 << 0)
/** Encoder test pattern 4 - random noise */
# define TV_TEST_MODE_PATTERN_4		(4 << 0)
/** Encoder test pattern 5 - linear color ramps */
# define TV_TEST_MODE_PATTERN_5		(5 << 0)
/**
 * This test mode forces the DACs to 50% of full output.
 *
 * This is used for load detection in combination with TVDAC_SENSE_MASK
 */
# define TV_TEST_MODE_MONITOR_DETECT	(7 << 0)
# define TV_TEST_MODE_MASK		(7 << 0)

#define TV_DAC			0x68004
# define TV_DAC_SAVE		0x00ffff00
/**
 * Reports that DAC state change logic has reported change (RO).
 *
 * This gets cleared when TV_DAC_STATE_EN is cleared
*/
# define TVDAC_STATE_CHG		(1 << 31)
# define TVDAC_SENSE_MASK		(7 << 28)
/** Reports that DAC A voltage is above the detect threshold */
# define TVDAC_A_SENSE			(1 << 30)
/** Reports that DAC B voltage is above the detect threshold */
# define TVDAC_B_SENSE			(1 << 29)
/** Reports that DAC C voltage is above the detect threshold */
# define TVDAC_C_SENSE			(1 << 28)
/**
 * Enables DAC state detection logic, for load-based TV detection.
 *
 * The PLL of the chosen pipe (in TV_CTL) must be running, and the encoder set
 * to off, for load detection to work.
 */
# define TVDAC_STATE_CHG_EN		(1 << 27)
/** Sets the DAC A sense value to high */
# define TVDAC_A_SENSE_CTL		(1 << 26)
/** Sets the DAC B sense value to high */
# define TVDAC_B_SENSE_CTL		(1 << 25)
/** Sets the DAC C sense value to high */
# define TVDAC_C_SENSE_CTL		(1 << 24)
/** Overrides the ENC_ENABLE and DAC voltage levels */
# define DAC_CTL_OVERRIDE		(1 << 7)
/** Sets the slew rate.  Must be preserved in software */
# define ENC_TVDAC_SLEW_FAST		(1 << 6)
# define DAC_A_1_3_V			(0 << 4)
# define DAC_A_1_1_V			(1 << 4)
# define DAC_A_0_7_V			(2 << 4)
# define DAC_A_MASK			(3 << 4)
# define DAC_B_1_3_V			(0 << 2)
# define DAC_B_1_1_V			(1 << 2)
# define DAC_B_0_7_V			(2 << 2)
# define DAC_B_MASK			(3 << 2)
# define DAC_C_1_3_V			(0 << 0)
# define DAC_C_1_1_V			(1 << 0)
# define DAC_C_0_7_V			(2 << 0)
# define DAC_C_MASK			(3 << 0)

/**
 * CSC coefficients are stored in a floating point format with 9 bits of
 * mantissa and 2 or 3 bits of exponent.  The exponent is represented as 2**-n,
 * where 2-bit exponents are unsigned n, and 3-bit exponents are signed n with
 * -1 (0x3) being the only legal negative value.
 */
#define TV_CSC_Y		0x68010
# define TV_RY_MASK			0x07ff0000
# define TV_RY_SHIFT			16
# define TV_GY_MASK			0x00000fff
# define TV_GY_SHIFT			0

#define TV_CSC_Y2		0x68014
# define TV_BY_MASK			0x07ff0000
# define TV_BY_SHIFT			16
/**
 * Y attenuation for component video.
 *
 * Stored in 1.9 fixed point.
 */
# define TV_AY_MASK			0x000003ff
# define TV_AY_SHIFT			0

#define TV_CSC_U		0x68018
# define TV_RU_MASK			0x07ff0000
# define TV_RU_SHIFT			16
# define TV_GU_MASK			0x000007ff
# define TV_GU_SHIFT			0

#define TV_CSC_U2		0x6801c
# define TV_BU_MASK			0x07ff0000
# define TV_BU_SHIFT			16
/**
 * U attenuation for component video.
 *
 * Stored in 1.9 fixed point.
 */
# define TV_AU_MASK			0x000003ff
# define TV_AU_SHIFT			0

#define TV_CSC_V		0x68020
# define TV_RV_MASK			0x0fff0000
# define TV_RV_SHIFT			16
# define TV_GV_MASK			0x000007ff
# define TV_GV_SHIFT			0

#define TV_CSC_V2		0x68024
# define TV_BV_MASK			0x07ff0000
# define TV_BV_SHIFT			16
/**
 * V attenuation for component video.
 *
 * Stored in 1.9 fixed point.
 */
# define TV_AV_MASK			0x000007ff
# define TV_AV_SHIFT			0

#define TV_CLR_KNOBS		0x68028
/** 2s-complement brightness adjustment */
# define TV_BRIGHTNESS_MASK		0xff000000
# define TV_BRIGHTNESS_SHIFT		24
/** Contrast adjustment, as a 2.6 unsigned floating point number */
# define TV_CONTRAST_MASK		0x00ff0000
# define TV_CONTRAST_SHIFT		16
/** Saturation adjustment, as a 2.6 unsigned floating point number */
# define TV_SATURATION_MASK		0x0000ff00
# define TV_SATURATION_SHIFT		8
/** Hue adjustment, as an integer phase angle in degrees */
# define TV_HUE_MASK			0x000000ff
# define TV_HUE_SHIFT			0

#define TV_CLR_LEVEL		0x6802c
/** Controls the DAC level for black */
# define TV_BLACK_LEVEL_MASK		0x01ff0000
# define TV_BLACK_LEVEL_SHIFT		16
/** Controls the DAC level for blanking */
# define TV_BLANK_LEVEL_MASK		0x000001ff
# define TV_BLANK_LEVEL_SHIFT		0

#define TV_H_CTL_1		0x68030
/** Number of pixels in the hsync. */
# define TV_HSYNC_END_MASK		0x1fff0000
# define TV_HSYNC_END_SHIFT		16
/** Total number of pixels minus one in the line (display and blanking). */
# define TV_HTOTAL_MASK			0x00001fff
# define TV_HTOTAL_SHIFT		0

#define TV_H_CTL_2		0x68034
/** Enables the colorburst (needed for non-component color) */
# define TV_BURST_ENA			(1 << 31)
/** Offset of the colorburst from the start of hsync, in pixels minus one. */
# define TV_HBURST_START_SHIFT		16
# define TV_HBURST_START_MASK		0x1fff0000
/** Length of the colorburst */
# define TV_HBURST_LEN_SHIFT		0
# define TV_HBURST_LEN_MASK		0x0001fff

#define TV_H_CTL_3		0x68038
/** End of hblank, measured in pixels minus one from start of hsync */
# define TV_HBLANK_END_SHIFT		16
# define TV_HBLANK_END_MASK		0x1fff0000
/** Start of hblank, measured in pixels minus one from start of hsync */
# define TV_HBLANK_START_SHIFT		0
# define TV_HBLANK_START_MASK		0x0001fff

#define TV_V_CTL_1		0x6803c
/** XXX */
# define TV_NBR_END_SHIFT		16
# define TV_NBR_END_MASK		0x07ff0000
/** XXX */
# define TV_VI_END_F1_SHIFT		8
# define TV_VI_END_F1_MASK		0x00003f00
/** XXX */
# define TV_VI_END_F2_SHIFT		0
# define TV_VI_END_F2_MASK		0x0000003f

#define TV_V_CTL_2		0x68040
/** Length of vsync, in half lines */
# define TV_VSYNC_LEN_MASK		0x07ff0000
# define TV_VSYNC_LEN_SHIFT		16
/** Offset of the start of vsync in field 1, measured in one less than the
 * number of half lines.
 */
# define TV_VSYNC_START_F1_MASK		0x00007f00
# define TV_VSYNC_START_F1_SHIFT	8
/**
 * Offset of the start of vsync in field 2, measured in one less than the
 * number of half lines.
 */
# define TV_VSYNC_START_F2_MASK		0x0000007f
# define TV_VSYNC_START_F2_SHIFT	0

#define TV_V_CTL_3		0x68044
/** Enables generation of the equalization signal */
# define TV_EQUAL_ENA			(1 << 31)
/** Length of vsync, in half lines */
# define TV_VEQ_LEN_MASK		0x007f0000
# define TV_VEQ_LEN_SHIFT		16
/** Offset of the start of equalization in field 1, measured in one less than
 * the number of half lines.
 */
# define TV_VEQ_START_F1_MASK		0x0007f00
# define TV_VEQ_START_F1_SHIFT		8
/**
 * Offset of the start of equalization in field 2, measured in one less than
 * the number of half lines.
 */
# define TV_VEQ_START_F2_MASK		0x000007f
# define TV_VEQ_START_F2_SHIFT		0

#define TV_V_CTL_4		0x68048
/**
 * Offset to start of vertical colorburst, measured in one less than the
 * number of lines from vertical start.
 */
# define TV_VBURST_START_F1_MASK	0x003f0000
# define TV_VBURST_START_F1_SHIFT	16
/**
 * Offset to the end of vertical colorburst, measured in one less than the
 * number of lines from the start of NBR.
 */
# define TV_VBURST_END_F1_MASK		0x000000ff
# define TV_VBURST_END_F1_SHIFT		0

#define TV_V_CTL_5		0x6804c
/**
 * Offset to start of vertical colorburst, measured in one less than the
 * number of lines from vertical start.
 */
# define TV_VBURST_START_F2_MASK	0x003f0000
# define TV_VBURST_START_F2_SHIFT	16
/**
 * Offset to the end of vertical colorburst, measured in one less than the
 * number of lines from the start of NBR.
 */
# define TV_VBURST_END_F2_MASK		0x000000ff
# define TV_VBURST_END_F2_SHIFT		0

#define TV_V_CTL_6		0x68050
/**
 * Offset to start of vertical colorburst, measured in one less than the
 * number of lines from vertical start.
 */
# define TV_VBURST_START_F3_MASK	0x003f0000
# define TV_VBURST_START_F3_SHIFT	16
/**
 * Offset to the end of vertical colorburst, measured in one less than the
 * number of lines from the start of NBR.
 */
# define TV_VBURST_END_F3_MASK		0x000000ff
# define TV_VBURST_END_F3_SHIFT		0

#define TV_V_CTL_7		0x68054
/**
 * Offset to start of vertical colorburst, measured in one less than the
 * number of lines from vertical start.
 */
# define TV_VBURST_START_F4_MASK	0x003f0000
# define TV_VBURST_START_F4_SHIFT	16
/**
 * Offset to the end of vertical colorburst, measured in one less than the
 * number of lines from the start of NBR.
 */
# define TV_VBURST_END_F4_MASK		0x000000ff
# define TV_VBURST_END_F4_SHIFT		0

#define TV_SC_CTL_1		0x68060
/** Turns on the first subcarrier phase generation DDA */
# define TV_SC_DDA1_EN			(1 << 31)
/** Turns on the first subcarrier phase generation DDA */
# define TV_SC_DDA2_EN			(1 << 30)
/** Turns on the first subcarrier phase generation DDA */
# define TV_SC_DDA3_EN			(1 << 29)
/** Sets the subcarrier DDA to reset frequency every other field */
# define TV_SC_RESET_EVERY_2		(0 << 24)
/** Sets the subcarrier DDA to reset frequency every fourth field */
# define TV_SC_RESET_EVERY_4		(1 << 24)
/** Sets the subcarrier DDA to reset frequency every eighth field */
# define TV_SC_RESET_EVERY_8		(2 << 24)
/** Sets the subcarrier DDA to never reset the frequency */
# define TV_SC_RESET_NEVER		(3 << 24)
/** Sets the peak amplitude of the colorburst.*/
# define TV_BURST_LEVEL_MASK		0x00ff0000
# define TV_BURST_LEVEL_SHIFT		16
/** Sets the increment of the first subcarrier phase generation DDA */
# define TV_SCDDA1_INC_MASK		0x00000fff
# define TV_SCDDA1_INC_SHIFT		0

#define TV_SC_CTL_2		0x68064
/** Sets the rollover for the second subcarrier phase generation DDA */
# define TV_SCDDA2_SIZE_MASK		0x7fff0000
# define TV_SCDDA2_SIZE_SHIFT		16
/** Sets the increent of the second subcarrier phase generation DDA */
# define TV_SCDDA2_INC_MASK		0x00007fff
# define TV_SCDDA2_INC_SHIFT		0

#define TV_SC_CTL_3		0x68068
/** Sets the rollover for the third subcarrier phase generation DDA */
# define TV_SCDDA3_SIZE_MASK		0x7fff0000
# define TV_SCDDA3_SIZE_SHIFT		16
/** Sets the increent of the third subcarrier phase generation DDA */
# define TV_SCDDA3_INC_MASK		0x00007fff
# define TV_SCDDA3_INC_SHIFT		0

#define TV_WIN_POS		0x68070
/** X coordinate of the display from the start of horizontal active */
# define TV_XPOS_MASK			0x1fff0000
# define TV_XPOS_SHIFT			16
/** Y coordinate of the display from the start of vertical active (NBR) */
# define TV_YPOS_MASK			0x00000fff
# define TV_YPOS_SHIFT			0

#define TV_WIN_SIZE		0x68074
/** Horizontal size of the display window, measured in pixels*/
# define TV_XSIZE_MASK			0x1fff0000
# define TV_XSIZE_SHIFT			16
/**
 * Vertical size of the display window, measured in pixels.
 *
 * Must be even for interlaced modes.
 */
# define TV_YSIZE_MASK			0x00000fff
# define TV_YSIZE_SHIFT			0

#define TV_FILTER_CTL_1		0x68080
/**
 * Enables automatic scaling calculation.
 *
 * If set, the rest of the registers are ignored, and the calculated values can
 * be read back from the register.
 */
# define TV_AUTO_SCALE			(1 << 31)
/**
 * Disables the vertical filter.
 *
 * This is required on modes more than 1024 pixels wide */
# define TV_V_FILTER_BYPASS		(1 << 29)
/** Enables adaptive vertical filtering */
# define TV_VADAPT			(1 << 28)
# define TV_VADAPT_MODE_MASK		(3 << 26)
/** Selects the least adaptive vertical filtering mode */
# define TV_VADAPT_MODE_LEAST		(0 << 26)
/** Selects the moderately adaptive vertical filtering mode */
# define TV_VADAPT_MODE_MODERATE	(1 << 26)
/** Selects the most adaptive vertical filtering mode */
# define TV_VADAPT_MODE_MOST		(3 << 26)
/**
 * Sets the horizontal scaling factor.
 *
 * This should be the fractional part of the horizontal scaling factor divided
 * by the oversampling rate.  TV_HSCALE should be less than 1, and set to:
 *
 * (src width - 1) / ((oversample * dest width) - 1)
 */
# define TV_HSCALE_FRAC_MASK		0x00003fff
# define TV_HSCALE_FRAC_SHIFT		0

#define TV_FILTER_CTL_2		0x68084
/**
 * Sets the integer part of the 3.15 fixed-point vertical scaling factor.
 *
 * TV_VSCALE should be (src height - 1) / ((interlace * dest height) - 1)
 */
# define TV_VSCALE_INT_MASK		0x00038000
# define TV_VSCALE_INT_SHIFT		15
/**
 * Sets the fractional part of the 3.15 fixed-point vertical scaling factor.
 *
 * \sa TV_VSCALE_INT_MASK
 */
# define TV_VSCALE_FRAC_MASK		0x00007fff
# define TV_VSCALE_FRAC_SHIFT		0

#define TV_FILTER_CTL_3		0x68088
/**
 * Sets the integer part of the 3.15 fixed-point vertical scaling factor.
 *
 * TV_VSCALE should be (src height - 1) / (1/4 * (dest height - 1))
 *
 * For progressive modes, TV_VSCALE_IP_INT should be set to zeroes.
 */
# define TV_VSCALE_IP_INT_MASK		0x00038000
# define TV_VSCALE_IP_INT_SHIFT		15
/**
 * Sets the fractional part of the 3.15 fixed-point vertical scaling factor.
 *
 * For progressive modes, TV_VSCALE_IP_INT should be set to zeroes.
 *
 * \sa TV_VSCALE_IP_INT_MASK
 */
# define TV_VSCALE_IP_FRAC_MASK		0x00007fff
# define TV_VSCALE_IP_FRAC_SHIFT		0

#define TV_CC_CONTROL		0x68090
# define TV_CC_ENABLE			(1 << 31)
/**
 * Specifies which field to send the CC data in.
 *
 * CC data is usually sent in field 0.
 */
# define TV_CC_FID_MASK			(1 << 27)
# define TV_CC_FID_SHIFT		27
/** Sets the horizontal position of the CC data.  Usually 135. */
# define TV_CC_HOFF_MASK		0x03ff0000
# define TV_CC_HOFF_SHIFT		16
/** Sets the vertical position of the CC data.  Usually 21 */
# define TV_CC_LINE_MASK		0x0000003f
# define TV_CC_LINE_SHIFT		0

#define TV_CC_DATA		0x68094
# define TV_CC_RDY			(1 << 31)
/** Second word of CC data to be transmitted. */
# define TV_CC_DATA_2_MASK		0x007f0000
# define TV_CC_DATA_2_SHIFT		16
/** First word of CC data to be transmitted. */
# define TV_CC_DATA_1_MASK		0x0000007f
# define TV_CC_DATA_1_SHIFT		0

#define TV_H_LUMA_0		0x68100
#define TV_H_LUMA_59		0x681ec
#define TV_H_CHROMA_0		0x68200
#define TV_H_CHROMA_59		0x682ec
#define TV_V_LUMA_0		0x68300
#define TV_V_LUMA_42		0x683a8
#define TV_V_CHROMA_0		0x68400
#define TV_V_CHROMA_42		0x684a8

/* Display Port */
#define DP_A				0x64000 /* eDP */
#define DP_B				0x64100
#define DP_C				0x64200
#define DP_D				0x64300

#define   DP_PORT_EN			(1 << 31)
#define   DP_PIPEB_SELECT		(1 << 30)
#define   DP_PIPE_MASK			(1 << 30)

/* Link training mode - select a suitable mode for each stage */
#define   DP_LINK_TRAIN_PAT_1		(0 << 28)
#define   DP_LINK_TRAIN_PAT_2		(1 << 28)
#define   DP_LINK_TRAIN_PAT_IDLE	(2 << 28)
#define   DP_LINK_TRAIN_OFF		(3 << 28)
#define   DP_LINK_TRAIN_MASK		(3 << 28)
#define   DP_LINK_TRAIN_SHIFT		28

/* CPT Link training mode */
#define   DP_LINK_TRAIN_PAT_1_CPT	(0 << 8)
#define   DP_LINK_TRAIN_PAT_2_CPT	(1 << 8)
#define   DP_LINK_TRAIN_PAT_IDLE_CPT	(2 << 8)
#define   DP_LINK_TRAIN_OFF_CPT		(3 << 8)
#define   DP_LINK_TRAIN_MASK_CPT	(7 << 8)
#define   DP_LINK_TRAIN_SHIFT_CPT	8

/* Signal voltages. These are mostly controlled by the other end */
#define   DP_VOLTAGE_0_4		(0 << 25)
#define   DP_VOLTAGE_0_6		(1 << 25)
#define   DP_VOLTAGE_0_8		(2 << 25)
#define   DP_VOLTAGE_1_2		(3 << 25)
#define   DP_VOLTAGE_MASK		(7 << 25)
#define   DP_VOLTAGE_SHIFT		25

/* Signal pre-emphasis levels, like voltages, the other end tells us what
 * they want
 */
#define   DP_PRE_EMPHASIS_0		(0 << 22)
#define   DP_PRE_EMPHASIS_3_5		(1 << 22)
#define   DP_PRE_EMPHASIS_6		(2 << 22)
#define   DP_PRE_EMPHASIS_9_5		(3 << 22)
#define   DP_PRE_EMPHASIS_MASK		(7 << 22)
#define   DP_PRE_EMPHASIS_SHIFT		22

/* How many wires to use. I guess 3 was too hard */
#define   DP_PORT_WIDTH(width)		(((width) - 1) << 19)
#define   DP_PORT_WIDTH_MASK		(7 << 19)

/* Mystic DPCD version 1.1 special mode */
#define   DP_ENHANCED_FRAMING		(1 << 18)

/* eDP */
#define   DP_PLL_FREQ_270MHZ		(0 << 16)
#define   DP_PLL_FREQ_160MHZ		(1 << 16)
#define   DP_PLL_FREQ_MASK		(3 << 16)

/** locked once port is enabled */
#define   DP_PORT_REVERSAL		(1 << 15)

/* eDP */
#define   DP_PLL_ENABLE			(1 << 14)

/** sends the clock on lane 15 of the PEG for debug */
#define   DP_CLOCK_OUTPUT_ENABLE	(1 << 13)

#define   DP_SCRAMBLING_DISABLE		(1 << 12)
#define   DP_SCRAMBLING_DISABLE_IRONLAKE	(1 << 7)

/** limit RGB values to avoid confusing TVs */
#define   DP_COLOR_RANGE_16_235		(1 << 8)

/** Turn on the audio link */
#define   DP_AUDIO_OUTPUT_ENABLE	(1 << 6)

/** vs and hs sync polarity */
#define   DP_SYNC_VS_HIGH		(1 << 4)
#define   DP_SYNC_HS_HIGH		(1 << 3)

/** A fantasy */
#define   DP_DETECTED			(1 << 2)

/** The aux channel provides a way to talk to the
 * signal sink for DDC etc. Max packet size supported
 * is 20 bytes in each direction, hence the 5 fixed
 * data registers
 */
#define DPA_AUX_CH_CTL			0x64010
#define DPA_AUX_CH_DATA1		0x64014
#define DPA_AUX_CH_DATA2		0x64018
#define DPA_AUX_CH_DATA3		0x6401c
#define DPA_AUX_CH_DATA4		0x64020
#define DPA_AUX_CH_DATA5		0x64024

#define DPB_AUX_CH_CTL			0x64110
#define DPB_AUX_CH_DATA1		0x64114
#define DPB_AUX_CH_DATA2		0x64118
#define DPB_AUX_CH_DATA3		0x6411c
#define DPB_AUX_CH_DATA4		0x64120
#define DPB_AUX_CH_DATA5		0x64124

#define DPC_AUX_CH_CTL			0x64210
#define DPC_AUX_CH_DATA1		0x64214
#define DPC_AUX_CH_DATA2		0x64218
#define DPC_AUX_CH_DATA3		0x6421c
#define DPC_AUX_CH_DATA4		0x64220
#define DPC_AUX_CH_DATA5		0x64224

#define DPD_AUX_CH_CTL			0x64310
#define DPD_AUX_CH_DATA1		0x64314
#define DPD_AUX_CH_DATA2		0x64318
#define DPD_AUX_CH_DATA3		0x6431c
#define DPD_AUX_CH_DATA4		0x64320
#define DPD_AUX_CH_DATA5		0x64324

#define   DP_AUX_CH_CTL_SEND_BUSY	    (1 << 31)
#define   DP_AUX_CH_CTL_DONE		    (1 << 30)
#define   DP_AUX_CH_CTL_INTERRUPT	    (1 << 29)
#define   DP_AUX_CH_CTL_TIME_OUT_ERROR	    (1 << 28)
#define   DP_AUX_CH_CTL_TIME_OUT_400us	    (0 << 26)
#define   DP_AUX_CH_CTL_TIME_OUT_600us	    (1 << 26)
#define   DP_AUX_CH_CTL_TIME_OUT_800us	    (2 << 26)
#define   DP_AUX_CH_CTL_TIME_OUT_1600us	    (3 << 26)
#define   DP_AUX_CH_CTL_TIME_OUT_MASK	    (3 << 26)
#define   DP_AUX_CH_CTL_RECEIVE_ERROR	    (1 << 25)
#define   DP_AUX_CH_CTL_MESSAGE_SIZE_MASK    (0x1f << 20)
#define   DP_AUX_CH_CTL_MESSAGE_SIZE_SHIFT   20
#define   DP_AUX_CH_CTL_PRECHARGE_2US_MASK   (0xf << 16)
#define   DP_AUX_CH_CTL_PRECHARGE_2US_SHIFT  16
#define   DP_AUX_CH_CTL_AUX_AKSV_SELECT	    (1 << 15)
#define   DP_AUX_CH_CTL_MANCHESTER_TEST	    (1 << 14)
#define   DP_AUX_CH_CTL_SYNC_TEST	    (1 << 13)
#define   DP_AUX_CH_CTL_DEGLITCH_TEST	    (1 << 12)
#define   DP_AUX_CH_CTL_PRECHARGE_TEST	    (1 << 11)
#define   DP_AUX_CH_CTL_BIT_CLOCK_2X_MASK    (0x7ff)
#define   DP_AUX_CH_CTL_BIT_CLOCK_2X_SHIFT   0

/*
 * Computing GMCH M and N values for the Display Port link
 *
 * GMCH M/N = dot clock * bytes per pixel / ls_clk * # of lanes
 *
 * ls_clk (we assume) is the DP link clock (1.62 or 2.7 GHz)
 *
 * The GMCH value is used internally
 *
 * bytes_per_pixel is the number of bytes coming out of the plane,
 * which is after the LUTs, so we want the bytes for our color format.
 * For our current usage, this is always 3, one byte for R, G and B.
 */
#define _PIPEA_DATA_M_G4X	0x70050
#define _PIPEB_DATA_M_G4X	0x71050

/* Transfer unit size for display port - 1, default is 0x3f (for TU size 64) */
#define  TU_SIZE(x)             (((x)-1) << 25) /* default size 64 */
#define  TU_SIZE_SHIFT		25
#define  TU_SIZE_MASK           (0x3f << 25)

#define  DATA_LINK_M_N_MASK	(0xffffff)
#define  DATA_LINK_N_MAX	(0x800000)

#define _PIPEA_DATA_N_G4X	0x70054
#define _PIPEB_DATA_N_G4X	0x71054
#define   PIPE_GMCH_DATA_N_MASK			(0xffffff)

/*
 * Computing Link M and N values for the Display Port link
 *
 * Link M / N = pixel_clock / ls_clk
 *
 * (the DP spec calls pixel_clock the 'strm_clk')
 *
 * The Link value is transmitted in the Main Stream
 * Attributes and VB-ID.
 */

#define _PIPEA_LINK_M_G4X	0x70060
#define _PIPEB_LINK_M_G4X	0x71060
#define   PIPEA_DP_LINK_M_MASK			(0xffffff)

#define _PIPEA_LINK_N_G4X	0x70064
#define _PIPEB_LINK_N_G4X	0x71064
#define   PIPEA_DP_LINK_N_MASK			(0xffffff)

#define PIPE_DATA_M_G4X(pipe) _PIPE(pipe, _PIPEA_DATA_M_G4X, _PIPEB_DATA_M_G4X)
#define PIPE_DATA_N_G4X(pipe) _PIPE(pipe, _PIPEA_DATA_N_G4X, _PIPEB_DATA_N_G4X)
#define PIPE_LINK_M_G4X(pipe) _PIPE(pipe, _PIPEA_LINK_M_G4X, _PIPEB_LINK_M_G4X)
#define PIPE_LINK_N_G4X(pipe) _PIPE(pipe, _PIPEA_LINK_N_G4X, _PIPEB_LINK_N_G4X)

/* Display & cursor control */

/* Pipe A */
#define _PIPEADSL		(dev_priv->info->display_mmio_offset + 0x70000)
#define   DSL_LINEMASK_GEN2	0x00000fff
#define   DSL_LINEMASK_GEN3	0x00001fff
#define _PIPEACONF		(dev_priv->info->display_mmio_offset + 0x70008)
#define   PIPECONF_ENABLE	(1<<31)
#define   PIPECONF_DISABLE	0
#define   PIPECONF_DOUBLE_WIDE	(1<<30)
#define   I965_PIPECONF_ACTIVE	(1<<30)
#define   PIPECONF_DSI_PLL_LOCKED	(1<<29) /* vlv & pipe A only */
#define   PIPECONF_FRAME_START_DELAY_MASK (3<<27)
#define   PIPECONF_SINGLE_WIDE	0
#define   PIPECONF_PIPE_UNLOCKED 0
#define   PIPECONF_PIPE_LOCKED	(1<<25)
#define   PIPECONF_PALETTE	0
#define   PIPECONF_GAMMA		(1<<24)
#define   PIPECONF_FORCE_BORDER	(1<<25)
#define   PIPECONF_INTERLACE_MASK	(7 << 21)
#define   PIPECONF_INTERLACE_MASK_HSW	(3 << 21)
/* Note that pre-gen3 does not support interlaced display directly. Panel
 * fitting must be disabled on pre-ilk for interlaced. */
#define   PIPECONF_PROGRESSIVE			(0 << 21)
#define   PIPECONF_INTERLACE_W_SYNC_SHIFT_PANEL	(4 << 21) /* gen4 only */
#define   PIPECONF_INTERLACE_W_SYNC_SHIFT	(5 << 21) /* gen4 only */
#define   PIPECONF_INTERLACE_W_FIELD_INDICATION	(6 << 21)
#define   PIPECONF_INTERLACE_FIELD_0_ONLY	(7 << 21) /* gen3 only */
/* Ironlake and later have a complete new set of values for interlaced. PFIT
 * means panel fitter required, PF means progressive fetch, DBL means power
 * saving pixel doubling. */
#define   PIPECONF_PFIT_PF_INTERLACED_ILK	(1 << 21)
#define   PIPECONF_INTERLACED_ILK		(3 << 21)
#define   PIPECONF_INTERLACED_DBL_ILK		(4 << 21) /* ilk/snb only */
#define   PIPECONF_PFIT_PF_INTERLACED_DBL_ILK	(5 << 21) /* ilk/snb only */
#define   PIPECONF_INTERLACE_MODE_MASK		(7 << 21)
#define   PIPECONF_CXSR_DOWNCLOCK	(1<<16)
#define   PIPECONF_COLOR_RANGE_SELECT	(1 << 13)
#define   PIPECONF_BPC_MASK	(0x7 << 5)
#define   PIPECONF_8BPC		(0<<5)
#define   PIPECONF_10BPC	(1<<5)
#define   PIPECONF_6BPC		(2<<5)
#define   PIPECONF_12BPC	(3<<5)
#define   PIPECONF_DITHER_EN	(1<<4)
#define   PIPECONF_DITHER_TYPE_MASK (0x0000000c)
#define   PIPECONF_DITHER_TYPE_SP (0<<2)
#define   PIPECONF_DITHER_TYPE_ST1 (1<<2)
#define   PIPECONF_DITHER_TYPE_ST2 (2<<2)
#define   PIPECONF_DITHER_TYPE_TEMP (3<<2)
#define _PIPEASTAT		(dev_priv->info->display_mmio_offset + 0x70024)
#define   PIPE_FIFO_UNDERRUN_STATUS		(1UL<<31)
#define   SPRITE1_FLIPDONE_INT_EN_VLV		(1UL<<30)
#define   PIPE_CRC_ERROR_ENABLE			(1UL<<29)
#define   PIPE_CRC_DONE_ENABLE			(1UL<<28)
#define   PIPE_GMBUS_EVENT_ENABLE		(1UL<<27)
#define   PLANE_FLIP_DONE_INT_EN_VLV		(1UL<<26)
#define   PIPE_HOTPLUG_INTERRUPT_ENABLE		(1UL<<26)
#define   PIPE_VSYNC_INTERRUPT_ENABLE		(1UL<<25)
#define   PIPE_DISPLAY_LINE_COMPARE_ENABLE	(1UL<<24)
#define   PIPE_DPST_EVENT_ENABLE		(1UL<<23)
#define   SPRITE0_FLIP_DONE_INT_EN_VLV		(1UL<<22)
#define   PIPE_LEGACY_BLC_EVENT_ENABLE		(1UL<<22)
#define   PIPE_ODD_FIELD_INTERRUPT_ENABLE	(1UL<<21)
#define   PIPE_EVEN_FIELD_INTERRUPT_ENABLE	(1UL<<20)
#define   PIPE_HOTPLUG_TV_INTERRUPT_ENABLE	(1UL<<18) /* pre-965 */
#define   PIPE_START_VBLANK_INTERRUPT_ENABLE	(1UL<<18) /* 965 or later */
#define   PIPE_VBLANK_INTERRUPT_ENABLE		(1UL<<17)
#define   PIPEA_HBLANK_INT_EN_VLV		(1UL<<16)
#define   PIPE_OVERLAY_UPDATED_ENABLE		(1UL<<16)
#define   SPRITE1_FLIPDONE_INT_STATUS_VLV	(1UL<<15)
#define   SPRITE0_FLIPDONE_INT_STATUS_VLV	(1UL<<14)
#define   PIPE_CRC_ERROR_INTERRUPT_STATUS	(1UL<<13)
#define   PIPE_CRC_DONE_INTERRUPT_STATUS	(1UL<<12)
#define   PIPE_GMBUS_INTERRUPT_STATUS		(1UL<<11)
#define   PLANE_FLIPDONE_INT_STATUS_VLV		(1UL<<10)
#define   PIPE_HOTPLUG_INTERRUPT_STATUS		(1UL<<10)
#define   PIPE_VSYNC_INTERRUPT_STATUS		(1UL<<9)
#define   PIPE_DISPLAY_LINE_COMPARE_STATUS	(1UL<<8)
#define   PIPE_DPST_EVENT_STATUS		(1UL<<7)
#define   PIPE_LEGACY_BLC_EVENT_STATUS		(1UL<<6)
#define   PIPE_ODD_FIELD_INTERRUPT_STATUS	(1UL<<5)
#define   PIPE_EVEN_FIELD_INTERRUPT_STATUS	(1UL<<4)
#define   PIPE_HOTPLUG_TV_INTERRUPT_STATUS	(1UL<<2) /* pre-965 */
#define   PIPE_START_VBLANK_INTERRUPT_STATUS	(1UL<<2) /* 965 or later */
#define   PIPE_VBLANK_INTERRUPT_STATUS		(1UL<<1)
#define   PIPE_OVERLAY_UPDATED_STATUS		(1UL<<0)

#define PIPESRC(pipe) _PIPE(pipe, _PIPEASRC, _PIPEBSRC)
#define PIPECONF(tran) _TRANSCODER(tran, _PIPEACONF, _PIPEBCONF)
#define PIPEDSL(pipe)  _PIPE(pipe, _PIPEADSL, _PIPEBDSL)
#define PIPEFRAME(pipe) _PIPE(pipe, _PIPEAFRAMEHIGH, _PIPEBFRAMEHIGH)
#define PIPEFRAMEPIXEL(pipe)  _PIPE(pipe, _PIPEAFRAMEPIXEL, _PIPEBFRAMEPIXEL)
#define PIPESTAT(pipe) _PIPE(pipe, _PIPEASTAT, _PIPEBSTAT)

#define _PIPE_MISC_A			0x70030
#define _PIPE_MISC_B			0x71030
#define   PIPEMISC_DITHER_BPC_MASK	(7<<5)
#define   PIPEMISC_DITHER_8_BPC		(0<<5)
#define   PIPEMISC_DITHER_10_BPC	(1<<5)
#define   PIPEMISC_DITHER_6_BPC		(2<<5)
#define   PIPEMISC_DITHER_12_BPC	(3<<5)
#define   PIPEMISC_DITHER_ENABLE	(1<<4)
#define   PIPEMISC_DITHER_TYPE_MASK	(3<<2)
#define   PIPEMISC_DITHER_TYPE_SP	(0<<2)
#define PIPEMISC(pipe) _PIPE(pipe, _PIPE_MISC_A, _PIPE_MISC_B)

#define VLV_DPFLIPSTAT				(VLV_DISPLAY_BASE + 0x70028)
#define   PIPEB_LINE_COMPARE_INT_EN		(1<<29)
#define   PIPEB_HLINE_INT_EN			(1<<28)
#define   PIPEB_VBLANK_INT_EN			(1<<27)
#define   SPRITED_FLIPDONE_INT_EN		(1<<26)
#define   SPRITEC_FLIPDONE_INT_EN		(1<<25)
#define   PLANEB_FLIPDONE_INT_EN		(1<<24)
#define   PIPEA_LINE_COMPARE_INT_EN		(1<<21)
#define   PIPEA_HLINE_INT_EN			(1<<20)
#define   PIPEA_VBLANK_INT_EN			(1<<19)
#define   SPRITEB_FLIPDONE_INT_EN		(1<<18)
#define   SPRITEA_FLIPDONE_INT_EN		(1<<17)
#define   PLANEA_FLIPDONE_INT_EN		(1<<16)

#define DPINVGTT				(VLV_DISPLAY_BASE + 0x7002c) /* VLV only */
#define   CURSORB_INVALID_GTT_INT_EN		(1<<23)
#define   CURSORA_INVALID_GTT_INT_EN		(1<<22)
#define   SPRITED_INVALID_GTT_INT_EN		(1<<21)
#define   SPRITEC_INVALID_GTT_INT_EN		(1<<20)
#define   PLANEB_INVALID_GTT_INT_EN		(1<<19)
#define   SPRITEB_INVALID_GTT_INT_EN		(1<<18)
#define   SPRITEA_INVALID_GTT_INT_EN		(1<<17)
#define   PLANEA_INVALID_GTT_INT_EN		(1<<16)
#define   DPINVGTT_EN_MASK			0xff0000
#define   CURSORB_INVALID_GTT_STATUS		(1<<7)
#define   CURSORA_INVALID_GTT_STATUS		(1<<6)
#define   SPRITED_INVALID_GTT_STATUS		(1<<5)
#define   SPRITEC_INVALID_GTT_STATUS		(1<<4)
#define   PLANEB_INVALID_GTT_STATUS		(1<<3)
#define   SPRITEB_INVALID_GTT_STATUS		(1<<2)
#define   SPRITEA_INVALID_GTT_STATUS		(1<<1)
#define   PLANEA_INVALID_GTT_STATUS		(1<<0)
#define   DPINVGTT_STATUS_MASK			0xff

#define DSPARB			0x70030
#define   DSPARB_CSTART_MASK	(0x7f << 7)
#define   DSPARB_CSTART_SHIFT	7
#define   DSPARB_BSTART_MASK	(0x7f)
#define   DSPARB_BSTART_SHIFT	0
#define   DSPARB_BEND_SHIFT	9 /* on 855 */
#define   DSPARB_AEND_SHIFT	0

#define DSPFW1			(dev_priv->info->display_mmio_offset + 0x70034)
#define   DSPFW_SR_SHIFT	23
#define   DSPFW_SR_MASK		(0x1ff<<23)
#define   DSPFW_CURSORB_SHIFT	16
#define   DSPFW_CURSORB_MASK	(0x3f<<16)
#define   DSPFW_PLANEB_SHIFT	8
#define   DSPFW_PLANEB_MASK	(0x7f<<8)
#define   DSPFW_PLANEA_MASK	(0x7f)
#define DSPFW2			(dev_priv->info->display_mmio_offset + 0x70038)
#define   DSPFW_CURSORA_MASK	0x00003f00
#define   DSPFW_CURSORA_SHIFT	8
#define   DSPFW_PLANEC_MASK	(0x7f)
#define DSPFW3			(dev_priv->info->display_mmio_offset + 0x7003c)
#define   DSPFW_HPLL_SR_EN	(1<<31)
#define   DSPFW_CURSOR_SR_SHIFT	24
#define   PINEVIEW_SELF_REFRESH_EN	(1<<30)
#define   DSPFW_CURSOR_SR_MASK		(0x3f<<24)
#define   DSPFW_HPLL_CURSOR_SHIFT	16
#define   DSPFW_HPLL_CURSOR_MASK	(0x3f<<16)
#define   DSPFW_HPLL_SR_MASK		(0x1ff)
#define DSPFW4			(dev_priv->info->display_mmio_offset + 0x70070)
#define DSPFW7			(dev_priv->info->display_mmio_offset + 0x7007c)

/* drain latency register values*/
#define DRAIN_LATENCY_PRECISION_32	32
#define DRAIN_LATENCY_PRECISION_16	16
#define VLV_DDL1			(VLV_DISPLAY_BASE + 0x70050)
#define DDL_CURSORA_PRECISION_32	(1<<31)
#define DDL_CURSORA_PRECISION_16	(0<<31)
#define DDL_CURSORA_SHIFT		24
#define DDL_PLANEA_PRECISION_32		(1<<7)
#define DDL_PLANEA_PRECISION_16		(0<<7)
#define VLV_DDL2			(VLV_DISPLAY_BASE + 0x70054)
#define DDL_CURSORB_PRECISION_32	(1<<31)
#define DDL_CURSORB_PRECISION_16	(0<<31)
#define DDL_CURSORB_SHIFT		24
#define DDL_PLANEB_PRECISION_32		(1<<7)
#define DDL_PLANEB_PRECISION_16		(0<<7)

/* FIFO watermark sizes etc */
#define G4X_FIFO_LINE_SIZE	64
#define I915_FIFO_LINE_SIZE	64
#define I830_FIFO_LINE_SIZE	32

#define VALLEYVIEW_FIFO_SIZE	255
#define G4X_FIFO_SIZE		127
#define I965_FIFO_SIZE		512
#define I945_FIFO_SIZE		127
#define I915_FIFO_SIZE		95
#define I855GM_FIFO_SIZE	127 /* In cachelines */
#define I830_FIFO_SIZE		95

#define VALLEYVIEW_MAX_WM	0xff
#define G4X_MAX_WM		0x3f
#define I915_MAX_WM		0x3f

#define PINEVIEW_DISPLAY_FIFO	512 /* in 64byte unit */
#define PINEVIEW_FIFO_LINE_SIZE	64
#define PINEVIEW_MAX_WM		0x1ff
#define PINEVIEW_DFT_WM		0x3f
#define PINEVIEW_DFT_HPLLOFF_WM	0
#define PINEVIEW_GUARD_WM		10
#define PINEVIEW_CURSOR_FIFO		64
#define PINEVIEW_CURSOR_MAX_WM	0x3f
#define PINEVIEW_CURSOR_DFT_WM	0
#define PINEVIEW_CURSOR_GUARD_WM	5

#define VALLEYVIEW_CURSOR_MAX_WM 64
#define I965_CURSOR_FIFO	64
#define I965_CURSOR_MAX_WM	32
#define I965_CURSOR_DFT_WM	8

/* define the Watermark register on Ironlake */
#define WM0_PIPEA_ILK		0x45100
#define  WM0_PIPE_PLANE_MASK	(0xffff<<16)
#define  WM0_PIPE_PLANE_SHIFT	16
#define  WM0_PIPE_SPRITE_MASK	(0xff<<8)
#define  WM0_PIPE_SPRITE_SHIFT	8
#define  WM0_PIPE_CURSOR_MASK	(0xff)

#define WM0_PIPEB_ILK		0x45104
#define WM0_PIPEC_IVB		0x45200
#define WM1_LP_ILK		0x45108
#define  WM1_LP_SR_EN		(1<<31)
#define  WM1_LP_LATENCY_SHIFT	24
#define  WM1_LP_LATENCY_MASK	(0x7f<<24)
#define  WM1_LP_FBC_MASK	(0xf<<20)
#define  WM1_LP_FBC_SHIFT	20
#define  WM1_LP_FBC_SHIFT_BDW	19
#define  WM1_LP_SR_MASK		(0x7ff<<8)
#define  WM1_LP_SR_SHIFT	8
#define  WM1_LP_CURSOR_MASK	(0xff)
#define WM2_LP_ILK		0x4510c
#define  WM2_LP_EN		(1<<31)
#define WM3_LP_ILK		0x45110
#define  WM3_LP_EN		(1<<31)
#define WM1S_LP_ILK		0x45120
#define WM2S_LP_IVB		0x45124
#define WM3S_LP_IVB		0x45128
#define  WM1S_LP_EN		(1<<31)

#define HSW_WM_LP_VAL(lat, fbc, pri, cur) \
	(WM3_LP_EN | ((lat) << WM1_LP_LATENCY_SHIFT) | \
	 ((fbc) << WM1_LP_FBC_SHIFT) | ((pri) << WM1_LP_SR_SHIFT) | (cur))

/* Memory latency timer register */
#define MLTR_ILK		0x11222
#define  MLTR_WM1_SHIFT		0
#define  MLTR_WM2_SHIFT		8
/* the unit of memory self-refresh latency time is 0.5us */
#define  ILK_SRLT_MASK		0x3f

/* define the fifo size on Ironlake */
#define ILK_DISPLAY_FIFO	128
#define ILK_DISPLAY_MAXWM	64
#define ILK_DISPLAY_DFTWM	8
#define ILK_CURSOR_FIFO		32
#define ILK_CURSOR_MAXWM	16
#define ILK_CURSOR_DFTWM	8

#define ILK_DISPLAY_SR_FIFO	512
#define ILK_DISPLAY_MAX_SRWM	0x1ff
#define ILK_DISPLAY_DFT_SRWM	0x3f
#define ILK_CURSOR_SR_FIFO	64
#define ILK_CURSOR_MAX_SRWM	0x3f
#define ILK_CURSOR_DFT_SRWM	8

#define ILK_FIFO_LINE_SIZE	64

/* define the WM info on Sandybridge */
#define SNB_DISPLAY_FIFO	128
#define SNB_DISPLAY_MAXWM	0x7f	/* bit 16:22 */
#define SNB_DISPLAY_DFTWM	8
#define SNB_CURSOR_FIFO		32
#define SNB_CURSOR_MAXWM	0x1f	/* bit 4:0 */
#define SNB_CURSOR_DFTWM	8

#define SNB_DISPLAY_SR_FIFO	512
#define SNB_DISPLAY_MAX_SRWM	0x1ff	/* bit 16:8 */
#define SNB_DISPLAY_DFT_SRWM	0x3f
#define SNB_CURSOR_SR_FIFO	64
#define SNB_CURSOR_MAX_SRWM	0x3f	/* bit 5:0 */
#define SNB_CURSOR_DFT_SRWM	8

#define SNB_FBC_MAX_SRWM	0xf	/* bit 23:20 */

#define SNB_FIFO_LINE_SIZE	64


/* the address where we get all kinds of latency value */
#define SSKPD			0x5d10
#define SSKPD_WM_MASK		0x3f
#define SSKPD_WM0_SHIFT		0
#define SSKPD_WM1_SHIFT		8
#define SSKPD_WM2_SHIFT		16
#define SSKPD_WM3_SHIFT		24

/*
 * The two pipe frame counter registers are not synchronized, so
 * reading a stable value is somewhat tricky. The following code
 * should work:
 *
 *  do {
 *    high1 = ((INREG(PIPEAFRAMEHIGH) & PIPE_FRAME_HIGH_MASK) >>
 *             PIPE_FRAME_HIGH_SHIFT;
 *    low1 =  ((INREG(PIPEAFRAMEPIXEL) & PIPE_FRAME_LOW_MASK) >>
 *             PIPE_FRAME_LOW_SHIFT);
 *    high2 = ((INREG(PIPEAFRAMEHIGH) & PIPE_FRAME_HIGH_MASK) >>
 *             PIPE_FRAME_HIGH_SHIFT);
 *  } while (high1 != high2);
 *  frame = (high1 << 8) | low1;
 */
#define _PIPEAFRAMEHIGH          0x70040
#define   PIPE_FRAME_HIGH_MASK    0x0000ffff
#define   PIPE_FRAME_HIGH_SHIFT   0
#define _PIPEAFRAMEPIXEL         0x70044
#define   PIPE_FRAME_LOW_MASK     0xff000000
#define   PIPE_FRAME_LOW_SHIFT    24
#define   PIPE_PIXEL_MASK         0x00ffffff
#define   PIPE_PIXEL_SHIFT        0
/* GM45+ just has to be different */
#define _PIPEA_FRMCOUNT_GM45	(dev_priv->info->display_mmio_offset + 0x70040)
#define _PIPEA_FLIPCOUNT_GM45	(dev_priv->info->display_mmio_offset + 0x70044)
#define PIPE_FRMCOUNT_GM45(pipe) _PIPE(pipe, _PIPEA_FRMCOUNT_GM45, _PIPEB_FRMCOUNT_GM45)

/* Cursor A & B regs */
#define _CURACNTR		(dev_priv->info->display_mmio_offset + 0x70080)
/* Old style CUR*CNTR flags (desktop 8xx) */
#define   CURSOR_ENABLE		0x80000000
#define   CURSOR_GAMMA_ENABLE	0x40000000
#define   CURSOR_STRIDE_MASK	0x30000000
#define   CURSOR_PIPE_CSC_ENABLE (1<<24)
#define   CURSOR_FORMAT_SHIFT	24
#define   CURSOR_FORMAT_MASK	(0x07 << CURSOR_FORMAT_SHIFT)
#define   CURSOR_FORMAT_2C	(0x00 << CURSOR_FORMAT_SHIFT)
#define   CURSOR_FORMAT_3C	(0x01 << CURSOR_FORMAT_SHIFT)
#define   CURSOR_FORMAT_4C	(0x02 << CURSOR_FORMAT_SHIFT)
#define   CURSOR_FORMAT_ARGB	(0x04 << CURSOR_FORMAT_SHIFT)
#define   CURSOR_FORMAT_XRGB	(0x05 << CURSOR_FORMAT_SHIFT)
/* New style CUR*CNTR flags */
#define   CURSOR_MODE		0x27
#define   CURSOR_MODE_DISABLE   0x00
#define   CURSOR_MODE_64_32B_AX 0x07
#define   CURSOR_MODE_64_ARGB_AX ((1 << 5) | CURSOR_MODE_64_32B_AX)
#define   MCURSOR_PIPE_SELECT	(1 << 28)
#define   MCURSOR_PIPE_A	0x00
#define   MCURSOR_PIPE_B	(1 << 28)
#define   MCURSOR_GAMMA_ENABLE  (1 << 26)
#define   CURSOR_TRICKLE_FEED_DISABLE	(1 << 14)
#define _CURABASE		(dev_priv->info->display_mmio_offset + 0x70084)
#define _CURAPOS		(dev_priv->info->display_mmio_offset + 0x70088)
#define   CURSOR_POS_MASK       0x007FF
#define   CURSOR_POS_SIGN       0x8000
#define   CURSOR_X_SHIFT        0
#define   CURSOR_Y_SHIFT        16
#define CURSIZE			0x700a0
#define _CURBCNTR		(dev_priv->info->display_mmio_offset + 0x700c0)
#define _CURBBASE		(dev_priv->info->display_mmio_offset + 0x700c4)
#define _CURBPOS		(dev_priv->info->display_mmio_offset + 0x700c8)

#define _CURBCNTR_IVB		0x71080
#define _CURBBASE_IVB		0x71084
#define _CURBPOS_IVB		0x71088

#define CURCNTR(pipe) _PIPE(pipe, _CURACNTR, _CURBCNTR)
#define CURBASE(pipe) _PIPE(pipe, _CURABASE, _CURBBASE)
#define CURPOS(pipe) _PIPE(pipe, _CURAPOS, _CURBPOS)

#define CURCNTR_IVB(pipe) _PIPE(pipe, _CURACNTR, _CURBCNTR_IVB)
#define CURBASE_IVB(pipe) _PIPE(pipe, _CURABASE, _CURBBASE_IVB)
#define CURPOS_IVB(pipe) _PIPE(pipe, _CURAPOS, _CURBPOS_IVB)

/* Display A control */
#define _DSPACNTR                (dev_priv->info->display_mmio_offset + 0x70180)
#define   DISPLAY_PLANE_ENABLE			(1<<31)
#define   DISPLAY_PLANE_DISABLE			0
#define   DISPPLANE_GAMMA_ENABLE		(1<<30)
#define   DISPPLANE_GAMMA_DISABLE		0
#define   DISPPLANE_PIXFORMAT_MASK		(0xf<<26)
#define   DISPPLANE_YUV422			(0x0<<26)
#define   DISPPLANE_8BPP			(0x2<<26)
#define   DISPPLANE_BGRA555			(0x3<<26)
#define   DISPPLANE_BGRX555			(0x4<<26)
#define   DISPPLANE_BGRX565			(0x5<<26)
#define   DISPPLANE_BGRX888			(0x6<<26)
#define   DISPPLANE_BGRA888			(0x7<<26)
#define   DISPPLANE_RGBX101010			(0x8<<26)
#define   DISPPLANE_RGBA101010			(0x9<<26)
#define   DISPPLANE_BGRX101010			(0xa<<26)
#define   DISPPLANE_RGBX161616			(0xc<<26)
#define   DISPPLANE_RGBX888			(0xe<<26)
#define   DISPPLANE_RGBA888			(0xf<<26)
#define   DISPPLANE_STEREO_ENABLE		(1<<25)
#define   DISPPLANE_STEREO_DISABLE		0
#define   DISPPLANE_PIPE_CSC_ENABLE		(1<<24)
#define   DISPPLANE_SEL_PIPE_SHIFT		24
#define   DISPPLANE_SEL_PIPE_MASK		(3<<DISPPLANE_SEL_PIPE_SHIFT)
#define   DISPPLANE_SEL_PIPE_A			0
#define   DISPPLANE_SEL_PIPE_B			(1<<DISPPLANE_SEL_PIPE_SHIFT)
#define   DISPPLANE_SRC_KEY_ENABLE		(1<<22)
#define   DISPPLANE_SRC_KEY_DISABLE		0
#define   DISPPLANE_LINE_DOUBLE			(1<<20)
#define   DISPPLANE_NO_LINE_DOUBLE		0
#define   DISPPLANE_STEREO_POLARITY_FIRST	0
#define   DISPPLANE_STEREO_POLARITY_SECOND	(1<<18)
#define   DISPPLANE_TRICKLE_FEED_DISABLE	(1<<14) /* Ironlake */
#define   DISPPLANE_TILED			(1<<10)
#define _DSPAADDR		(dev_priv->info->display_mmio_offset + 0x70184)
#define _DSPASTRIDE		(dev_priv->info->display_mmio_offset + 0x70188)
#define _DSPAPOS		(dev_priv->info->display_mmio_offset + 0x7018C) /* reserved */
#define _DSPASIZE		(dev_priv->info->display_mmio_offset + 0x70190)
#define _DSPASURF		(dev_priv->info->display_mmio_offset + 0x7019C) /* 965+ only */
#define _DSPATILEOFF		(dev_priv->info->display_mmio_offset + 0x701A4) /* 965+ only */
#define _DSPAOFFSET		(dev_priv->info->display_mmio_offset + 0x701A4) /* HSW */
#define _DSPASURFLIVE		(dev_priv->info->display_mmio_offset + 0x701AC)

#define DSPCNTR(plane) _PIPE(plane, _DSPACNTR, _DSPBCNTR)
#define DSPADDR(plane) _PIPE(plane, _DSPAADDR, _DSPBADDR)
#define DSPSTRIDE(plane) _PIPE(plane, _DSPASTRIDE, _DSPBSTRIDE)
#define DSPPOS(plane) _PIPE(plane, _DSPAPOS, _DSPBPOS)
#define DSPSIZE(plane) _PIPE(plane, _DSPASIZE, _DSPBSIZE)
#define DSPSURF(plane) _PIPE(plane, _DSPASURF, _DSPBSURF)
#define DSPTILEOFF(plane) _PIPE(plane, _DSPATILEOFF, _DSPBTILEOFF)
#define DSPLINOFF(plane) DSPADDR(plane)
#define DSPOFFSET(plane) _PIPE(plane, _DSPAOFFSET, _DSPBOFFSET)
#define DSPSURFLIVE(plane) _PIPE(plane, _DSPASURFLIVE, _DSPBSURFLIVE)

/* Display/Sprite base address macros */
#define DISP_BASEADDR_MASK	(0xfffff000)
#define I915_LO_DISPBASE(val)	(val & ~DISP_BASEADDR_MASK)
#define I915_HI_DISPBASE(val)	(val & DISP_BASEADDR_MASK)
#define I915_MODIFY_DISPBASE(reg, gfx_addr) \
		(I915_WRITE((reg), (gfx_addr) | I915_LO_DISPBASE(I915_READ(reg))))

/* VBIOS flags */
#define SWF00			(dev_priv->info->display_mmio_offset + 0x71410)
#define SWF01			(dev_priv->info->display_mmio_offset + 0x71414)
#define SWF02			(dev_priv->info->display_mmio_offset + 0x71418)
#define SWF03			(dev_priv->info->display_mmio_offset + 0x7141c)
#define SWF04			(dev_priv->info->display_mmio_offset + 0x71420)
#define SWF05			(dev_priv->info->display_mmio_offset + 0x71424)
#define SWF06			(dev_priv->info->display_mmio_offset + 0x71428)
#define SWF10			(dev_priv->info->display_mmio_offset + 0x70410)
#define SWF11			(dev_priv->info->display_mmio_offset + 0x70414)
#define SWF14			(dev_priv->info->display_mmio_offset + 0x71420)
#define SWF30			(dev_priv->info->display_mmio_offset + 0x72414)
#define SWF31			(dev_priv->info->display_mmio_offset + 0x72418)
#define SWF32			(dev_priv->info->display_mmio_offset + 0x7241c)

/* Pipe B */
#define _PIPEBDSL		(dev_priv->info->display_mmio_offset + 0x71000)
#define _PIPEBCONF		(dev_priv->info->display_mmio_offset + 0x71008)
#define _PIPEBSTAT		(dev_priv->info->display_mmio_offset + 0x71024)
#define _PIPEBFRAMEHIGH		0x71040
#define _PIPEBFRAMEPIXEL	0x71044
#define _PIPEB_FRMCOUNT_GM45	(dev_priv->info->display_mmio_offset + 0x71040)
#define _PIPEB_FLIPCOUNT_GM45	(dev_priv->info->display_mmio_offset + 0x71044)


/* Display B control */
#define _DSPBCNTR		(dev_priv->info->display_mmio_offset + 0x71180)
#define   DISPPLANE_ALPHA_TRANS_ENABLE		(1<<15)
#define   DISPPLANE_ALPHA_TRANS_DISABLE		0
#define   DISPPLANE_SPRITE_ABOVE_DISPLAY	0
#define   DISPPLANE_SPRITE_ABOVE_OVERLAY	(1)
#define _DSPBADDR		(dev_priv->info->display_mmio_offset + 0x71184)
#define _DSPBSTRIDE		(dev_priv->info->display_mmio_offset + 0x71188)
#define _DSPBPOS		(dev_priv->info->display_mmio_offset + 0x7118C)
#define _DSPBSIZE		(dev_priv->info->display_mmio_offset + 0x71190)
#define _DSPBSURF		(dev_priv->info->display_mmio_offset + 0x7119C)
#define _DSPBTILEOFF		(dev_priv->info->display_mmio_offset + 0x711A4)
#define _DSPBOFFSET		(dev_priv->info->display_mmio_offset + 0x711A4)
#define _DSPBSURFLIVE		(dev_priv->info->display_mmio_offset + 0x711AC)

/* Sprite A control */
#define _DVSACNTR		0x72180
#define   DVS_ENABLE		(1<<31)
#define   DVS_GAMMA_ENABLE	(1<<30)
#define   DVS_PIXFORMAT_MASK	(3<<25)
#define   DVS_FORMAT_YUV422	(0<<25)
#define   DVS_FORMAT_RGBX101010	(1<<25)
#define   DVS_FORMAT_RGBX888	(2<<25)
#define   DVS_FORMAT_RGBX161616	(3<<25)
#define   DVS_PIPE_CSC_ENABLE   (1<<24)
#define   DVS_SOURCE_KEY	(1<<22)
#define   DVS_RGB_ORDER_XBGR	(1<<20)
#define   DVS_YUV_BYTE_ORDER_MASK (3<<16)
#define   DVS_YUV_ORDER_YUYV	(0<<16)
#define   DVS_YUV_ORDER_UYVY	(1<<16)
#define   DVS_YUV_ORDER_YVYU	(2<<16)
#define   DVS_YUV_ORDER_VYUY	(3<<16)
#define   DVS_DEST_KEY		(1<<2)
#define   DVS_TRICKLE_FEED_DISABLE (1<<14)
#define   DVS_TILED		(1<<10)
#define _DVSALINOFF		0x72184
#define _DVSASTRIDE		0x72188
#define _DVSAPOS		0x7218c
#define _DVSASIZE		0x72190
#define _DVSAKEYVAL		0x72194
#define _DVSAKEYMSK		0x72198
#define _DVSASURF		0x7219c
#define _DVSAKEYMAXVAL		0x721a0
#define _DVSATILEOFF		0x721a4
#define _DVSASURFLIVE		0x721ac
#define _DVSASCALE		0x72204
#define   DVS_SCALE_ENABLE	(1<<31)
#define   DVS_FILTER_MASK	(3<<29)
#define   DVS_FILTER_MEDIUM	(0<<29)
#define   DVS_FILTER_ENHANCING	(1<<29)
#define   DVS_FILTER_SOFTENING	(2<<29)
#define   DVS_VERTICAL_OFFSET_HALF (1<<28) /* must be enabled below */
#define   DVS_VERTICAL_OFFSET_ENABLE (1<<27)
#define _DVSAGAMC		0x72300

#define _DVSBCNTR		0x73180
#define _DVSBLINOFF		0x73184
#define _DVSBSTRIDE		0x73188
#define _DVSBPOS		0x7318c
#define _DVSBSIZE		0x73190
#define _DVSBKEYVAL		0x73194
#define _DVSBKEYMSK		0x73198
#define _DVSBSURF		0x7319c
#define _DVSBKEYMAXVAL		0x731a0
#define _DVSBTILEOFF		0x731a4
#define _DVSBSURFLIVE		0x731ac
#define _DVSBSCALE		0x73204
#define _DVSBGAMC		0x73300

#define DVSCNTR(pipe) _PIPE(pipe, _DVSACNTR, _DVSBCNTR)
#define DVSLINOFF(pipe) _PIPE(pipe, _DVSALINOFF, _DVSBLINOFF)
#define DVSSTRIDE(pipe) _PIPE(pipe, _DVSASTRIDE, _DVSBSTRIDE)
#define DVSPOS(pipe) _PIPE(pipe, _DVSAPOS, _DVSBPOS)
#define DVSSURF(pipe) _PIPE(pipe, _DVSASURF, _DVSBSURF)
#define DVSKEYMAX(pipe) _PIPE(pipe, _DVSAKEYMAXVAL, _DVSBKEYMAXVAL)
#define DVSSIZE(pipe) _PIPE(pipe, _DVSASIZE, _DVSBSIZE)
#define DVSSCALE(pipe) _PIPE(pipe, _DVSASCALE, _DVSBSCALE)
#define DVSTILEOFF(pipe) _PIPE(pipe, _DVSATILEOFF, _DVSBTILEOFF)
#define DVSKEYVAL(pipe) _PIPE(pipe, _DVSAKEYVAL, _DVSBKEYVAL)
#define DVSKEYMSK(pipe) _PIPE(pipe, _DVSAKEYMSK, _DVSBKEYMSK)
#define DVSSURFLIVE(pipe) _PIPE(pipe, _DVSASURFLIVE, _DVSBSURFLIVE)

#define _SPRA_CTL		0x70280
#define   SPRITE_ENABLE			(1<<31)
#define   SPRITE_GAMMA_ENABLE		(1<<30)
#define   SPRITE_PIXFORMAT_MASK		(7<<25)
#define   SPRITE_FORMAT_YUV422		(0<<25)
#define   SPRITE_FORMAT_RGBX101010	(1<<25)
#define   SPRITE_FORMAT_RGBX888		(2<<25)
#define   SPRITE_FORMAT_RGBX161616	(3<<25)
#define   SPRITE_FORMAT_YUV444		(4<<25)
#define   SPRITE_FORMAT_XR_BGR101010	(5<<25) /* Extended range */
#define   SPRITE_PIPE_CSC_ENABLE	(1<<24)
#define   SPRITE_SOURCE_KEY		(1<<22)
#define   SPRITE_RGB_ORDER_RGBX		(1<<20) /* only for 888 and 161616 */
#define   SPRITE_YUV_TO_RGB_CSC_DISABLE	(1<<19)
#define   SPRITE_YUV_CSC_FORMAT_BT709	(1<<18) /* 0 is BT601 */
#define   SPRITE_YUV_BYTE_ORDER_MASK	(3<<16)
#define   SPRITE_YUV_ORDER_YUYV		(0<<16)
#define   SPRITE_YUV_ORDER_UYVY		(1<<16)
#define   SPRITE_YUV_ORDER_YVYU		(2<<16)
#define   SPRITE_YUV_ORDER_VYUY		(3<<16)
#define   SPRITE_TRICKLE_FEED_DISABLE	(1<<14)
#define   SPRITE_INT_GAMMA_ENABLE	(1<<13)
#define   SPRITE_TILED			(1<<10)
#define   SPRITE_DEST_KEY		(1<<2)
#define _SPRA_LINOFF		0x70284
#define _SPRA_STRIDE		0x70288
#define _SPRA_POS		0x7028c
#define _SPRA_SIZE		0x70290
#define _SPRA_KEYVAL		0x70294
#define _SPRA_KEYMSK		0x70298
#define _SPRA_SURF		0x7029c
#define _SPRA_KEYMAX		0x702a0
#define _SPRA_TILEOFF		0x702a4
#define _SPRA_OFFSET		0x702a4
#define _SPRA_SURFLIVE		0x702ac
#define _SPRA_SCALE		0x70304
#define   SPRITE_SCALE_ENABLE	(1<<31)
#define   SPRITE_FILTER_MASK	(3<<29)
#define   SPRITE_FILTER_MEDIUM	(0<<29)
#define   SPRITE_FILTER_ENHANCING	(1<<29)
#define   SPRITE_FILTER_SOFTENING	(2<<29)
#define   SPRITE_VERTICAL_OFFSET_HALF	(1<<28) /* must be enabled below */
#define   SPRITE_VERTICAL_OFFSET_ENABLE	(1<<27)
#define _SPRA_GAMC		0x70400

#define _SPRB_CTL		0x71280
#define _SPRB_LINOFF		0x71284
#define _SPRB_STRIDE		0x71288
#define _SPRB_POS		0x7128c
#define _SPRB_SIZE		0x71290
#define _SPRB_KEYVAL		0x71294
#define _SPRB_KEYMSK		0x71298
#define _SPRB_SURF		0x7129c
#define _SPRB_KEYMAX		0x712a0
#define _SPRB_TILEOFF		0x712a4
#define _SPRB_OFFSET		0x712a4
#define _SPRB_SURFLIVE		0x712ac
#define _SPRB_SCALE		0x71304
#define _SPRB_GAMC		0x71400

#define SPRCTL(pipe) _PIPE(pipe, _SPRA_CTL, _SPRB_CTL)
#define SPRLINOFF(pipe) _PIPE(pipe, _SPRA_LINOFF, _SPRB_LINOFF)
#define SPRSTRIDE(pipe) _PIPE(pipe, _SPRA_STRIDE, _SPRB_STRIDE)
#define SPRPOS(pipe) _PIPE(pipe, _SPRA_POS, _SPRB_POS)
#define SPRSIZE(pipe) _PIPE(pipe, _SPRA_SIZE, _SPRB_SIZE)
#define SPRKEYVAL(pipe) _PIPE(pipe, _SPRA_KEYVAL, _SPRB_KEYVAL)
#define SPRKEYMSK(pipe) _PIPE(pipe, _SPRA_KEYMSK, _SPRB_KEYMSK)
#define SPRSURF(pipe) _PIPE(pipe, _SPRA_SURF, _SPRB_SURF)
#define SPRKEYMAX(pipe) _PIPE(pipe, _SPRA_KEYMAX, _SPRB_KEYMAX)
#define SPRTILEOFF(pipe) _PIPE(pipe, _SPRA_TILEOFF, _SPRB_TILEOFF)
#define SPROFFSET(pipe) _PIPE(pipe, _SPRA_OFFSET, _SPRB_OFFSET)
#define SPRSCALE(pipe) _PIPE(pipe, _SPRA_SCALE, _SPRB_SCALE)
#define SPRGAMC(pipe) _PIPE(pipe, _SPRA_GAMC, _SPRB_GAMC)
#define SPRSURFLIVE(pipe) _PIPE(pipe, _SPRA_SURFLIVE, _SPRB_SURFLIVE)

#define _SPACNTR		(VLV_DISPLAY_BASE + 0x72180)
#define   SP_ENABLE			(1<<31)
#define   SP_GEAMMA_ENABLE		(1<<30)
#define   SP_PIXFORMAT_MASK		(0xf<<26)
#define   SP_FORMAT_YUV422		(0<<26)
#define   SP_FORMAT_BGR565		(5<<26)
#define   SP_FORMAT_BGRX8888		(6<<26)
#define   SP_FORMAT_BGRA8888		(7<<26)
#define   SP_FORMAT_RGBX1010102		(8<<26)
#define   SP_FORMAT_RGBA1010102		(9<<26)
#define   SP_FORMAT_RGBX8888		(0xe<<26)
#define   SP_FORMAT_RGBA8888		(0xf<<26)
#define   SP_SOURCE_KEY			(1<<22)
#define   SP_YUV_BYTE_ORDER_MASK	(3<<16)
#define   SP_YUV_ORDER_YUYV		(0<<16)
#define   SP_YUV_ORDER_UYVY		(1<<16)
#define   SP_YUV_ORDER_YVYU		(2<<16)
#define   SP_YUV_ORDER_VYUY		(3<<16)
#define   SP_TILED			(1<<10)
#define _SPALINOFF		(VLV_DISPLAY_BASE + 0x72184)
#define _SPASTRIDE		(VLV_DISPLAY_BASE + 0x72188)
#define _SPAPOS			(VLV_DISPLAY_BASE + 0x7218c)
#define _SPASIZE		(VLV_DISPLAY_BASE + 0x72190)
#define _SPAKEYMINVAL		(VLV_DISPLAY_BASE + 0x72194)
#define _SPAKEYMSK		(VLV_DISPLAY_BASE + 0x72198)
#define _SPASURF		(VLV_DISPLAY_BASE + 0x7219c)
#define _SPAKEYMAXVAL		(VLV_DISPLAY_BASE + 0x721a0)
#define _SPATILEOFF		(VLV_DISPLAY_BASE + 0x721a4)
#define _SPACONSTALPHA		(VLV_DISPLAY_BASE + 0x721a8)
#define _SPAGAMC		(VLV_DISPLAY_BASE + 0x721f4)

#define _SPBCNTR		(VLV_DISPLAY_BASE + 0x72280)
#define _SPBLINOFF		(VLV_DISPLAY_BASE + 0x72284)
#define _SPBSTRIDE		(VLV_DISPLAY_BASE + 0x72288)
#define _SPBPOS			(VLV_DISPLAY_BASE + 0x7228c)
#define _SPBSIZE		(VLV_DISPLAY_BASE + 0x72290)
#define _SPBKEYMINVAL		(VLV_DISPLAY_BASE + 0x72294)
#define _SPBKEYMSK		(VLV_DISPLAY_BASE + 0x72298)
#define _SPBSURF		(VLV_DISPLAY_BASE + 0x7229c)
#define _SPBKEYMAXVAL		(VLV_DISPLAY_BASE + 0x722a0)
#define _SPBTILEOFF		(VLV_DISPLAY_BASE + 0x722a4)
#define _SPBCONSTALPHA		(VLV_DISPLAY_BASE + 0x722a8)
#define _SPBGAMC		(VLV_DISPLAY_BASE + 0x722f4)

#define SPCNTR(pipe, plane) _PIPE(pipe * 2 + plane, _SPACNTR, _SPBCNTR)
#define SPLINOFF(pipe, plane) _PIPE(pipe * 2 + plane, _SPALINOFF, _SPBLINOFF)
#define SPSTRIDE(pipe, plane) _PIPE(pipe * 2 + plane, _SPASTRIDE, _SPBSTRIDE)
#define SPPOS(pipe, plane) _PIPE(pipe * 2 + plane, _SPAPOS, _SPBPOS)
#define SPSIZE(pipe, plane) _PIPE(pipe * 2 + plane, _SPASIZE, _SPBSIZE)
#define SPKEYMINVAL(pipe, plane) _PIPE(pipe * 2 + plane, _SPAKEYMINVAL, _SPBKEYMINVAL)
#define SPKEYMSK(pipe, plane) _PIPE(pipe * 2 + plane, _SPAKEYMSK, _SPBKEYMSK)
#define SPSURF(pipe, plane) _PIPE(pipe * 2 + plane, _SPASURF, _SPBSURF)
#define SPKEYMAXVAL(pipe, plane) _PIPE(pipe * 2 + plane, _SPAKEYMAXVAL, _SPBKEYMAXVAL)
#define SPTILEOFF(pipe, plane) _PIPE(pipe * 2 + plane, _SPATILEOFF, _SPBTILEOFF)
#define SPCONSTALPHA(pipe, plane) _PIPE(pipe * 2 + plane, _SPACONSTALPHA, _SPBCONSTALPHA)
#define SPGAMC(pipe, plane) _PIPE(pipe * 2 + plane, _SPAGAMC, _SPBGAMC)

/* VBIOS regs */
#define VGACNTRL		0x71400
# define VGA_DISP_DISABLE			(1 << 31)
# define VGA_2X_MODE				(1 << 30)
# define VGA_PIPE_B_SELECT			(1 << 29)

#define VLV_VGACNTRL		(VLV_DISPLAY_BASE + 0x71400)

/* Ironlake */

#define CPU_VGACNTRL	0x41000

#define DIGITAL_PORT_HOTPLUG_CNTRL      0x44030
#define  DIGITAL_PORTA_HOTPLUG_ENABLE           (1 << 4)
#define  DIGITAL_PORTA_SHORT_PULSE_2MS          (0 << 2)
#define  DIGITAL_PORTA_SHORT_PULSE_4_5MS        (1 << 2)
#define  DIGITAL_PORTA_SHORT_PULSE_6MS          (2 << 2)
#define  DIGITAL_PORTA_SHORT_PULSE_100MS        (3 << 2)
#define  DIGITAL_PORTA_NO_DETECT                (0 << 0)
#define  DIGITAL_PORTA_LONG_PULSE_DETECT_MASK   (1 << 1)
#define  DIGITAL_PORTA_SHORT_PULSE_DETECT_MASK  (1 << 0)

/* refresh rate hardware control */
#define RR_HW_CTL       0x45300
#define  RR_HW_LOW_POWER_FRAMES_MASK    0xff
#define  RR_HW_HIGH_POWER_FRAMES_MASK   0xff00

#define FDI_PLL_BIOS_0  0x46000
#define  FDI_PLL_FB_CLOCK_MASK  0xff
#define FDI_PLL_BIOS_1  0x46004
#define FDI_PLL_BIOS_2  0x46008
#define DISPLAY_PORT_PLL_BIOS_0         0x4600c
#define DISPLAY_PORT_PLL_BIOS_1         0x46010
#define DISPLAY_PORT_PLL_BIOS_2         0x46014

#define PCH_3DCGDIS0		0x46020
# define MARIUNIT_CLOCK_GATE_DISABLE		(1 << 18)
# define SVSMUNIT_CLOCK_GATE_DISABLE		(1 << 1)

#define PCH_3DCGDIS1		0x46024
# define VFMUNIT_CLOCK_GATE_DISABLE		(1 << 11)

#define FDI_PLL_FREQ_CTL        0x46030
#define  FDI_PLL_FREQ_CHANGE_REQUEST    (1<<24)
#define  FDI_PLL_FREQ_LOCK_LIMIT_MASK   0xfff00
#define  FDI_PLL_FREQ_DISABLE_COUNT_LIMIT_MASK  0xff


#define _PIPEA_DATA_M1           (dev_priv->info->display_mmio_offset + 0x60030)
#define  PIPE_DATA_M1_OFFSET    0
#define _PIPEA_DATA_N1           (dev_priv->info->display_mmio_offset + 0x60034)
#define  PIPE_DATA_N1_OFFSET    0

#define _PIPEA_DATA_M2           (dev_priv->info->display_mmio_offset + 0x60038)
#define  PIPE_DATA_M2_OFFSET    0
#define _PIPEA_DATA_N2           (dev_priv->info->display_mmio_offset + 0x6003c)
#define  PIPE_DATA_N2_OFFSET    0

#define _PIPEA_LINK_M1           (dev_priv->info->display_mmio_offset + 0x60040)
#define  PIPE_LINK_M1_OFFSET    0
#define _PIPEA_LINK_N1           (dev_priv->info->display_mmio_offset + 0x60044)
#define  PIPE_LINK_N1_OFFSET    0

#define _PIPEA_LINK_M2           (dev_priv->info->display_mmio_offset + 0x60048)
#define  PIPE_LINK_M2_OFFSET    0
#define _PIPEA_LINK_N2           (dev_priv->info->display_mmio_offset + 0x6004c)
#define  PIPE_LINK_N2_OFFSET    0

/* PIPEB timing regs are same start from 0x61000 */

#define _PIPEB_DATA_M1           (dev_priv->info->display_mmio_offset + 0x61030)
#define _PIPEB_DATA_N1           (dev_priv->info->display_mmio_offset + 0x61034)

#define _PIPEB_DATA_M2           (dev_priv->info->display_mmio_offset + 0x61038)
#define _PIPEB_DATA_N2           (dev_priv->info->display_mmio_offset + 0x6103c)

#define _PIPEB_LINK_M1           (dev_priv->info->display_mmio_offset + 0x61040)
#define _PIPEB_LINK_N1           (dev_priv->info->display_mmio_offset + 0x61044)

#define _PIPEB_LINK_M2           (dev_priv->info->display_mmio_offset + 0x61048)
#define _PIPEB_LINK_N2           (dev_priv->info->display_mmio_offset + 0x6104c)

#define PIPE_DATA_M1(tran) _TRANSCODER(tran, _PIPEA_DATA_M1, _PIPEB_DATA_M1)
#define PIPE_DATA_N1(tran) _TRANSCODER(tran, _PIPEA_DATA_N1, _PIPEB_DATA_N1)
#define PIPE_DATA_M2(tran) _TRANSCODER(tran, _PIPEA_DATA_M2, _PIPEB_DATA_M2)
#define PIPE_DATA_N2(tran) _TRANSCODER(tran, _PIPEA_DATA_N2, _PIPEB_DATA_N2)
#define PIPE_LINK_M1(tran) _TRANSCODER(tran, _PIPEA_LINK_M1, _PIPEB_LINK_M1)
#define PIPE_LINK_N1(tran) _TRANSCODER(tran, _PIPEA_LINK_N1, _PIPEB_LINK_N1)
#define PIPE_LINK_M2(tran) _TRANSCODER(tran, _PIPEA_LINK_M2, _PIPEB_LINK_M2)
#define PIPE_LINK_N2(tran) _TRANSCODER(tran, _PIPEA_LINK_N2, _PIPEB_LINK_N2)

/* CPU panel fitter */
/* IVB+ has 3 fitters, 0 is 7x5 capable, the other two only 3x3 */
#define _PFA_CTL_1               0x68080
#define _PFB_CTL_1               0x68880
#define  PF_ENABLE              (1<<31)
#define  PF_PIPE_SEL_MASK_IVB	(3<<29)
#define  PF_PIPE_SEL_IVB(pipe)	((pipe)<<29)
#define  PF_FILTER_MASK		(3<<23)
#define  PF_FILTER_PROGRAMMED	(0<<23)
#define  PF_FILTER_MED_3x3	(1<<23)
#define  PF_FILTER_EDGE_ENHANCE	(2<<23)
#define  PF_FILTER_EDGE_SOFTEN	(3<<23)
#define _PFA_WIN_SZ		0x68074
#define _PFB_WIN_SZ		0x68874
#define _PFA_WIN_POS		0x68070
#define _PFB_WIN_POS		0x68870
#define _PFA_VSCALE		0x68084
#define _PFB_VSCALE		0x68884
#define _PFA_HSCALE		0x68090
#define _PFB_HSCALE		0x68890

#define PF_CTL(pipe)		_PIPE(pipe, _PFA_CTL_1, _PFB_CTL_1)
#define PF_WIN_SZ(pipe)		_PIPE(pipe, _PFA_WIN_SZ, _PFB_WIN_SZ)
#define PF_WIN_POS(pipe)	_PIPE(pipe, _PFA_WIN_POS, _PFB_WIN_POS)
#define PF_VSCALE(pipe)		_PIPE(pipe, _PFA_VSCALE, _PFB_VSCALE)
#define PF_HSCALE(pipe)		_PIPE(pipe, _PFA_HSCALE, _PFB_HSCALE)

/* legacy palette */
#define _LGC_PALETTE_A           0x4a000
#define _LGC_PALETTE_B           0x4a800
#define LGC_PALETTE(pipe) _PIPE(pipe, _LGC_PALETTE_A, _LGC_PALETTE_B)

#define _GAMMA_MODE_A		0x4a480
#define _GAMMA_MODE_B		0x4ac80
#define GAMMA_MODE(pipe) _PIPE(pipe, _GAMMA_MODE_A, _GAMMA_MODE_B)
#define GAMMA_MODE_MODE_MASK	(3 << 0)
#define GAMMA_MODE_MODE_8BIT	(0 << 0)
#define GAMMA_MODE_MODE_10BIT	(1 << 0)
#define GAMMA_MODE_MODE_12BIT	(2 << 0)
#define GAMMA_MODE_MODE_SPLIT	(3 << 0)

/* interrupts */
#define DE_MASTER_IRQ_CONTROL   (1 << 31)
#define DE_SPRITEB_FLIP_DONE    (1 << 29)
#define DE_SPRITEA_FLIP_DONE    (1 << 28)
#define DE_PLANEB_FLIP_DONE     (1 << 27)
#define DE_PLANEA_FLIP_DONE     (1 << 26)
#define DE_PLANE_FLIP_DONE(plane) (1 << (26 + (plane)))
#define DE_PCU_EVENT            (1 << 25)
#define DE_GTT_FAULT            (1 << 24)
#define DE_POISON               (1 << 23)
#define DE_PERFORM_COUNTER      (1 << 22)
#define DE_PCH_EVENT            (1 << 21)
#define DE_AUX_CHANNEL_A        (1 << 20)
#define DE_DP_A_HOTPLUG         (1 << 19)
#define DE_GSE                  (1 << 18)
#define DE_PIPEB_VBLANK         (1 << 15)
#define DE_PIPEB_EVEN_FIELD     (1 << 14)
#define DE_PIPEB_ODD_FIELD      (1 << 13)
#define DE_PIPEB_LINE_COMPARE   (1 << 12)
#define DE_PIPEB_VSYNC          (1 << 11)
#define DE_PIPEB_CRC_DONE	(1 << 10)
#define DE_PIPEB_FIFO_UNDERRUN  (1 << 8)
#define DE_PIPEA_VBLANK         (1 << 7)
#define DE_PIPE_VBLANK(pipe)    (1 << (7 + 8*(pipe)))
#define DE_PIPEA_EVEN_FIELD     (1 << 6)
#define DE_PIPEA_ODD_FIELD      (1 << 5)
#define DE_PIPEA_LINE_COMPARE   (1 << 4)
#define DE_PIPEA_VSYNC          (1 << 3)
#define DE_PIPEA_CRC_DONE	(1 << 2)
#define DE_PIPE_CRC_DONE(pipe)	(1 << (2 + 8*(pipe)))
#define DE_PIPEA_FIFO_UNDERRUN  (1 << 0)
#define DE_PIPE_FIFO_UNDERRUN(pipe)  (1 << (8*(pipe)))

/* More Ivybridge lolz */
#define DE_ERR_INT_IVB			(1<<30)
#define DE_GSE_IVB			(1<<29)
#define DE_PCH_EVENT_IVB		(1<<28)
#define DE_DP_A_HOTPLUG_IVB		(1<<27)
#define DE_AUX_CHANNEL_A_IVB		(1<<26)
#define DE_SPRITEC_FLIP_DONE_IVB	(1<<14)
#define DE_PLANEC_FLIP_DONE_IVB		(1<<13)
#define DE_PIPEC_VBLANK_IVB		(1<<10)
#define DE_SPRITEB_FLIP_DONE_IVB	(1<<9)
#define DE_PLANEB_FLIP_DONE_IVB		(1<<8)
#define DE_PIPEB_VBLANK_IVB		(1<<5)
#define DE_SPRITEA_FLIP_DONE_IVB	(1<<4)
#define DE_PLANEA_FLIP_DONE_IVB		(1<<3)
#define DE_PLANE_FLIP_DONE_IVB(plane)	(1<< (3 + 5*(plane)))
#define DE_PIPEA_VBLANK_IVB		(1<<0)
#define DE_PIPE_VBLANK_IVB(pipe)	(1 << (pipe * 5))

#define DE_PIPE_VBLANK_ILK(pipe)	(1 << ((pipe * 8) + 7))
#define DE_PIPE_VBLANK_IVB(pipe)	(1 << (pipe * 5))

#define VLV_MASTER_IER			0x4400c /* Gunit master IER */
#define   MASTER_INTERRUPT_ENABLE	(1<<31)

#define DEISR   0x44000
#define DEIMR   0x44004
#define DEIIR   0x44008
#define DEIER   0x4400c

#define GTISR   0x44010
#define GTIMR   0x44014
#define GTIIR   0x44018
#define GTIER   0x4401c

#define GEN8_MASTER_IRQ			0x44200
#define  GEN8_MASTER_IRQ_CONTROL	(1<<31)
#define  GEN8_PCU_IRQ			(1<<30)
#define  GEN8_DE_PCH_IRQ		(1<<23)
#define  GEN8_DE_MISC_IRQ		(1<<22)
#define  GEN8_DE_PORT_IRQ		(1<<20)
#define  GEN8_DE_PIPE_C_IRQ		(1<<18)
#define  GEN8_DE_PIPE_B_IRQ		(1<<17)
#define  GEN8_DE_PIPE_A_IRQ		(1<<16)
#define  GEN8_DE_PIPE_IRQ(pipe)		(1<<(16+pipe))
#define  GEN8_GT_VECS_IRQ		(1<<6)
#define  GEN8_GT_VCS2_IRQ		(1<<3)
#define  GEN8_GT_VCS1_IRQ		(1<<2)
#define  GEN8_GT_BCS_IRQ		(1<<1)
#define  GEN8_GT_RCS_IRQ		(1<<0)

#define GEN8_GT_ISR(which) (0x44300 + (0x10 * (which)))
#define GEN8_GT_IMR(which) (0x44304 + (0x10 * (which)))
#define GEN8_GT_IIR(which) (0x44308 + (0x10 * (which)))
#define GEN8_GT_IER(which) (0x4430c + (0x10 * (which)))

#define GEN8_BCS_IRQ_SHIFT 16
#define GEN8_RCS_IRQ_SHIFT 0
#define GEN8_VCS2_IRQ_SHIFT 16
#define GEN8_VCS1_IRQ_SHIFT 0
#define GEN8_VECS_IRQ_SHIFT 0

#define GEN8_DE_PIPE_ISR(pipe) (0x44400 + (0x10 * (pipe)))
#define GEN8_DE_PIPE_IMR(pipe) (0x44404 + (0x10 * (pipe)))
#define GEN8_DE_PIPE_IIR(pipe) (0x44408 + (0x10 * (pipe)))
#define GEN8_DE_PIPE_IER(pipe) (0x4440c + (0x10 * (pipe)))
#define  GEN8_PIPE_FIFO_UNDERRUN	(1 << 31)
#define  GEN8_PIPE_CDCLK_CRC_ERROR	(1 << 29)
#define  GEN8_PIPE_CDCLK_CRC_DONE	(1 << 28)
#define  GEN8_PIPE_CURSOR_FAULT		(1 << 10)
#define  GEN8_PIPE_SPRITE_FAULT		(1 << 9)
#define  GEN8_PIPE_PRIMARY_FAULT	(1 << 8)
#define  GEN8_PIPE_SPRITE_FLIP_DONE	(1 << 5)
#define  GEN8_PIPE_FLIP_DONE		(1 << 4)
#define  GEN8_PIPE_SCAN_LINE_EVENT	(1 << 2)
#define  GEN8_PIPE_VSYNC		(1 << 1)
#define  GEN8_PIPE_VBLANK		(1 << 0)
#define GEN8_DE_PIPE_IRQ_FAULT_ERRORS \
	(GEN8_PIPE_CURSOR_FAULT | \
	 GEN8_PIPE_SPRITE_FAULT | \
	 GEN8_PIPE_PRIMARY_FAULT)

#define GEN8_DE_PORT_ISR 0x44440
#define GEN8_DE_PORT_IMR 0x44444
#define GEN8_DE_PORT_IIR 0x44448
#define GEN8_DE_PORT_IER 0x4444c
#define  GEN8_PORT_DP_A_HOTPLUG		(1 << 3)
#define  GEN8_AUX_CHANNEL_A		(1 << 0)

#define GEN8_DE_MISC_ISR 0x44460
#define GEN8_DE_MISC_IMR 0x44464
#define GEN8_DE_MISC_IIR 0x44468
#define GEN8_DE_MISC_IER 0x4446c
#define  GEN8_DE_MISC_GSE		(1 << 27)

#define GEN8_PCU_ISR 0x444e0
#define GEN8_PCU_IMR 0x444e4
#define GEN8_PCU_IIR 0x444e8
#define GEN8_PCU_IER 0x444ec

#define ILK_DISPLAY_CHICKEN2	0x42004
/* Required on all Ironlake and Sandybridge according to the B-Spec. */
#define  ILK_ELPIN_409_SELECT	(1 << 25)
#define  ILK_DPARB_GATE	(1<<22)
#define  ILK_VSDPFD_FULL	(1<<21)
#define ILK_DISPLAY_CHICKEN_FUSES	0x42014
#define  ILK_INTERNAL_GRAPHICS_DISABLE	(1<<31)
#define  ILK_INTERNAL_DISPLAY_DISABLE	(1<<30)
#define  ILK_DISPLAY_DEBUG_DISABLE	(1<<29)
#define  ILK_HDCP_DISABLE		(1<<25)
#define  ILK_eDP_A_DISABLE		(1<<24)
#define  ILK_DESKTOP			(1<<23)

#define ILK_DSPCLK_GATE_D			0x42020
#define   ILK_VRHUNIT_CLOCK_GATE_DISABLE	(1 << 28)
#define   ILK_DPFCUNIT_CLOCK_GATE_DISABLE	(1 << 9)
#define   ILK_DPFCRUNIT_CLOCK_GATE_DISABLE	(1 << 8)
#define   ILK_DPFDUNIT_CLOCK_GATE_ENABLE	(1 << 7)
#define   ILK_DPARBUNIT_CLOCK_GATE_ENABLE	(1 << 5)

#define IVB_CHICKEN3	0x4200c
# define CHICKEN3_DGMG_REQ_OUT_FIX_DISABLE	(1 << 5)
# define CHICKEN3_DGMG_DONE_FIX_DISABLE		(1 << 2)

#define CHICKEN_PAR1_1		0x42080
#define  DPA_MASK_VBLANK_SRD	(1 << 15)
#define  FORCE_ARB_IDLE_PLANES	(1 << 14)

#define _CHICKEN_PIPESL_1_A	0x420b0
#define _CHICKEN_PIPESL_1_B	0x420b4
#define  DPRS_MASK_VBLANK_SRD	(1 << 0)
#define CHICKEN_PIPESL_1(pipe) _PIPE(pipe, _CHICKEN_PIPESL_1_A, _CHICKEN_PIPESL_1_B)

#define DISP_ARB_CTL	0x45000
#define  DISP_TILE_SURFACE_SWIZZLING	(1<<13)
#define  DISP_FBC_WM_DIS		(1<<15)
#define GEN7_MSG_CTL	0x45010
#define  WAIT_FOR_PCH_RESET_ACK		(1<<1)
#define  WAIT_FOR_PCH_FLR_ACK		(1<<0)

/* GEN7 chicken */
#define GEN7_COMMON_SLICE_CHICKEN1		0x7010
# define GEN7_CSC1_RHWO_OPT_DISABLE_IN_RCC	((1<<10) | (1<<26))
#define COMMON_SLICE_CHICKEN2			0x7014
# define GEN8_CSC2_SBE_VUE_CACHE_CONSERVATIVE	(1<<0)

#define GEN7_L3CNTLREG1				0xB01C
#define  GEN7_WA_FOR_GEN7_L3_CONTROL			0x3C4FFF8C
#define  GEN7_L3AGDIS				(1<<19)

#define GEN7_L3_CHICKEN_MODE_REGISTER		0xB030
#define  GEN7_WA_L3_CHICKEN_MODE				0x20000000

#define GEN7_L3SQCREG4				0xb034
#define  L3SQ_URB_READ_CAM_MATCH_DISABLE	(1<<27)

/* WaCatErrorRejectionIssue */
#define GEN7_SQ_CHICKEN_MBCUNIT_CONFIG		0x9030
#define  GEN7_SQ_CHICKEN_MBCUNIT_SQINTMOB	(1<<11)

#define HSW_SCRATCH1				0xb038
#define  HSW_SCRATCH1_L3_DATA_ATOMICS_DISABLE	(1<<27)

#define HSW_FUSE_STRAP		0x42014
#define  HSW_CDCLK_LIMIT	(1 << 24)

/* PCH */

/* south display engine interrupt: IBX */
#define SDE_AUDIO_POWER_D	(1 << 27)
#define SDE_AUDIO_POWER_C	(1 << 26)
#define SDE_AUDIO_POWER_B	(1 << 25)
#define SDE_AUDIO_POWER_SHIFT	(25)
#define SDE_AUDIO_POWER_MASK	(7 << SDE_AUDIO_POWER_SHIFT)
#define SDE_GMBUS		(1 << 24)
#define SDE_AUDIO_HDCP_TRANSB	(1 << 23)
#define SDE_AUDIO_HDCP_TRANSA	(1 << 22)
#define SDE_AUDIO_HDCP_MASK	(3 << 22)
#define SDE_AUDIO_TRANSB	(1 << 21)
#define SDE_AUDIO_TRANSA	(1 << 20)
#define SDE_AUDIO_TRANS_MASK	(3 << 20)
#define SDE_POISON		(1 << 19)
/* 18 reserved */
#define SDE_FDI_RXB		(1 << 17)
#define SDE_FDI_RXA		(1 << 16)
#define SDE_FDI_MASK		(3 << 16)
#define SDE_AUXD		(1 << 15)
#define SDE_AUXC		(1 << 14)
#define SDE_AUXB		(1 << 13)
#define SDE_AUX_MASK		(7 << 13)
/* 12 reserved */
#define SDE_CRT_HOTPLUG         (1 << 11)
#define SDE_PORTD_HOTPLUG       (1 << 10)
#define SDE_PORTC_HOTPLUG       (1 << 9)
#define SDE_PORTB_HOTPLUG       (1 << 8)
#define SDE_SDVOB_HOTPLUG       (1 << 6)
#define SDE_HOTPLUG_MASK        (SDE_CRT_HOTPLUG | \
				 SDE_SDVOB_HOTPLUG |	\
				 SDE_PORTB_HOTPLUG |	\
				 SDE_PORTC_HOTPLUG |	\
				 SDE_PORTD_HOTPLUG)
#define SDE_TRANSB_CRC_DONE	(1 << 5)
#define SDE_TRANSB_CRC_ERR	(1 << 4)
#define SDE_TRANSB_FIFO_UNDER	(1 << 3)
#define SDE_TRANSA_CRC_DONE	(1 << 2)
#define SDE_TRANSA_CRC_ERR	(1 << 1)
#define SDE_TRANSA_FIFO_UNDER	(1 << 0)
#define SDE_TRANS_MASK		(0x3f)

/* south display engine interrupt: CPT/PPT */
#define SDE_AUDIO_POWER_D_CPT	(1 << 31)
#define SDE_AUDIO_POWER_C_CPT	(1 << 30)
#define SDE_AUDIO_POWER_B_CPT	(1 << 29)
#define SDE_AUDIO_POWER_SHIFT_CPT   29
#define SDE_AUDIO_POWER_MASK_CPT    (7 << 29)
#define SDE_AUXD_CPT		(1 << 27)
#define SDE_AUXC_CPT		(1 << 26)
#define SDE_AUXB_CPT		(1 << 25)
#define SDE_AUX_MASK_CPT	(7 << 25)
#define SDE_PORTD_HOTPLUG_CPT	(1 << 23)
#define SDE_PORTC_HOTPLUG_CPT	(1 << 22)
#define SDE_PORTB_HOTPLUG_CPT	(1 << 21)
#define SDE_CRT_HOTPLUG_CPT	(1 << 19)
#define SDE_SDVOB_HOTPLUG_CPT	(1 << 18)
#define SDE_HOTPLUG_MASK_CPT	(SDE_CRT_HOTPLUG_CPT |		\
				 SDE_SDVOB_HOTPLUG_CPT |	\
				 SDE_PORTD_HOTPLUG_CPT |	\
				 SDE_PORTC_HOTPLUG_CPT |	\
				 SDE_PORTB_HOTPLUG_CPT)
#define SDE_GMBUS_CPT		(1 << 17)
#define SDE_ERROR_CPT		(1 << 16)
#define SDE_AUDIO_CP_REQ_C_CPT	(1 << 10)
#define SDE_AUDIO_CP_CHG_C_CPT	(1 << 9)
#define SDE_FDI_RXC_CPT		(1 << 8)
#define SDE_AUDIO_CP_REQ_B_CPT	(1 << 6)
#define SDE_AUDIO_CP_CHG_B_CPT	(1 << 5)
#define SDE_FDI_RXB_CPT		(1 << 4)
#define SDE_AUDIO_CP_REQ_A_CPT	(1 << 2)
#define SDE_AUDIO_CP_CHG_A_CPT	(1 << 1)
#define SDE_FDI_RXA_CPT		(1 << 0)
#define SDE_AUDIO_CP_REQ_CPT	(SDE_AUDIO_CP_REQ_C_CPT | \
				 SDE_AUDIO_CP_REQ_B_CPT | \
				 SDE_AUDIO_CP_REQ_A_CPT)
#define SDE_AUDIO_CP_CHG_CPT	(SDE_AUDIO_CP_CHG_C_CPT | \
				 SDE_AUDIO_CP_CHG_B_CPT | \
				 SDE_AUDIO_CP_CHG_A_CPT)
#define SDE_FDI_MASK_CPT	(SDE_FDI_RXC_CPT | \
				 SDE_FDI_RXB_CPT | \
				 SDE_FDI_RXA_CPT)

#define SDEISR  0xc4000
#define SDEIMR  0xc4004
#define SDEIIR  0xc4008
#define SDEIER  0xc400c

#define SERR_INT			0xc4040
#define  SERR_INT_POISON		(1<<31)
#define  SERR_INT_TRANS_C_FIFO_UNDERRUN	(1<<6)
#define  SERR_INT_TRANS_B_FIFO_UNDERRUN	(1<<3)
#define  SERR_INT_TRANS_A_FIFO_UNDERRUN	(1<<0)
#define  SERR_INT_TRANS_FIFO_UNDERRUN(pipe)	(1<<(pipe*3))

/* digital port hotplug */
#define PCH_PORT_HOTPLUG        0xc4030		/* SHOTPLUG_CTL */
#define PORTD_HOTPLUG_ENABLE            (1 << 20)
#define PORTD_PULSE_DURATION_2ms        (0)
#define PORTD_PULSE_DURATION_4_5ms      (1 << 18)
#define PORTD_PULSE_DURATION_6ms        (2 << 18)
#define PORTD_PULSE_DURATION_100ms      (3 << 18)
#define PORTD_PULSE_DURATION_MASK	(3 << 18)
#define PORTD_HOTPLUG_STATUS_MASK	(0x3 << 16)
#define  PORTD_HOTPLUG_NO_DETECT	(0 << 16)
#define  PORTD_HOTPLUG_SHORT_DETECT	(1 << 16)
#define  PORTD_HOTPLUG_LONG_DETECT	(2 << 16)
#define PORTC_HOTPLUG_ENABLE            (1 << 12)
#define PORTC_PULSE_DURATION_2ms        (0)
#define PORTC_PULSE_DURATION_4_5ms      (1 << 10)
#define PORTC_PULSE_DURATION_6ms        (2 << 10)
#define PORTC_PULSE_DURATION_100ms      (3 << 10)
#define PORTC_PULSE_DURATION_MASK	(3 << 10)
#define PORTC_HOTPLUG_STATUS_MASK	(0x3 << 8)
#define  PORTC_HOTPLUG_NO_DETECT	(0 << 8)
#define  PORTC_HOTPLUG_SHORT_DETECT	(1 << 8)
#define  PORTC_HOTPLUG_LONG_DETECT	(2 << 8)
#define PORTB_HOTPLUG_ENABLE            (1 << 4)
#define PORTB_PULSE_DURATION_2ms        (0)
#define PORTB_PULSE_DURATION_4_5ms      (1 << 2)
#define PORTB_PULSE_DURATION_6ms        (2 << 2)
#define PORTB_PULSE_DURATION_100ms      (3 << 2)
#define PORTB_PULSE_DURATION_MASK	(3 << 2)
#define PORTB_HOTPLUG_STATUS_MASK	(0x3 << 0)
#define  PORTB_HOTPLUG_NO_DETECT	(0 << 0)
#define  PORTB_HOTPLUG_SHORT_DETECT	(1 << 0)
#define  PORTB_HOTPLUG_LONG_DETECT	(2 << 0)

#define PCH_GPIOA               0xc5010
#define PCH_GPIOB               0xc5014
#define PCH_GPIOC               0xc5018
#define PCH_GPIOD               0xc501c
#define PCH_GPIOE               0xc5020
#define PCH_GPIOF               0xc5024

#define PCH_GMBUS0		0xc5100
#define PCH_GMBUS1		0xc5104
#define PCH_GMBUS2		0xc5108
#define PCH_GMBUS3		0xc510c
#define PCH_GMBUS4		0xc5110
#define PCH_GMBUS5		0xc5120

#define _PCH_DPLL_A              0xc6014
#define _PCH_DPLL_B              0xc6018
#define PCH_DPLL(pll) (pll == 0 ? _PCH_DPLL_A : _PCH_DPLL_B)

#define _PCH_FPA0                0xc6040
#define  FP_CB_TUNE		(0x3<<22)
#define _PCH_FPA1                0xc6044
#define _PCH_FPB0                0xc6048
#define _PCH_FPB1                0xc604c
#define PCH_FP0(pll) (pll == 0 ? _PCH_FPA0 : _PCH_FPB0)
#define PCH_FP1(pll) (pll == 0 ? _PCH_FPA1 : _PCH_FPB1)

#define PCH_DPLL_TEST           0xc606c

#define PCH_DREF_CONTROL        0xC6200
#define  DREF_CONTROL_MASK      0x7fc3
#define  DREF_CPU_SOURCE_OUTPUT_DISABLE         (0<<13)
#define  DREF_CPU_SOURCE_OUTPUT_DOWNSPREAD      (2<<13)
#define  DREF_CPU_SOURCE_OUTPUT_NONSPREAD       (3<<13)
#define  DREF_CPU_SOURCE_OUTPUT_MASK		(3<<13)
#define  DREF_SSC_SOURCE_DISABLE                (0<<11)
#define  DREF_SSC_SOURCE_ENABLE                 (2<<11)
#define  DREF_SSC_SOURCE_MASK			(3<<11)
#define  DREF_NONSPREAD_SOURCE_DISABLE          (0<<9)
#define  DREF_NONSPREAD_CK505_ENABLE		(1<<9)
#define  DREF_NONSPREAD_SOURCE_ENABLE           (2<<9)
#define  DREF_NONSPREAD_SOURCE_MASK		(3<<9)
#define  DREF_SUPERSPREAD_SOURCE_DISABLE        (0<<7)
#define  DREF_SUPERSPREAD_SOURCE_ENABLE         (2<<7)
#define  DREF_SUPERSPREAD_SOURCE_MASK		(3<<7)
#define  DREF_SSC4_DOWNSPREAD                   (0<<6)
#define  DREF_SSC4_CENTERSPREAD                 (1<<6)
#define  DREF_SSC1_DISABLE                      (0<<1)
#define  DREF_SSC1_ENABLE                       (1<<1)
#define  DREF_SSC4_DISABLE                      (0)
#define  DREF_SSC4_ENABLE                       (1)

#define PCH_RAWCLK_FREQ         0xc6204
#define  FDL_TP1_TIMER_SHIFT    12
#define  FDL_TP1_TIMER_MASK     (3<<12)
#define  FDL_TP2_TIMER_SHIFT    10
#define  FDL_TP2_TIMER_MASK     (3<<10)
#define  RAWCLK_FREQ_MASK       0x3ff

#define PCH_DPLL_TMR_CFG        0xc6208

#define PCH_SSC4_PARMS          0xc6210
#define PCH_SSC4_AUX_PARMS      0xc6214

#define PCH_DPLL_SEL		0xc7000
#define	 TRANS_DPLLB_SEL(pipe)		(1 << (pipe * 4))
#define	 TRANS_DPLLA_SEL(pipe)		0
#define  TRANS_DPLL_ENABLE(pipe)	(1 << (pipe * 4 + 3))

/* transcoder */

#define _PCH_TRANS_HTOTAL_A		0xe0000
#define  TRANS_HTOTAL_SHIFT		16
#define  TRANS_HACTIVE_SHIFT		0
#define _PCH_TRANS_HBLANK_A		0xe0004
#define  TRANS_HBLANK_END_SHIFT		16
#define  TRANS_HBLANK_START_SHIFT	0
#define _PCH_TRANS_HSYNC_A		0xe0008
#define  TRANS_HSYNC_END_SHIFT		16
#define  TRANS_HSYNC_START_SHIFT	0
#define _PCH_TRANS_VTOTAL_A		0xe000c
#define  TRANS_VTOTAL_SHIFT		16
#define  TRANS_VACTIVE_SHIFT		0
#define _PCH_TRANS_VBLANK_A		0xe0010
#define  TRANS_VBLANK_END_SHIFT		16
#define  TRANS_VBLANK_START_SHIFT	0
#define _PCH_TRANS_VSYNC_A		0xe0014
#define  TRANS_VSYNC_END_SHIFT	 	16
#define  TRANS_VSYNC_START_SHIFT	0
#define _PCH_TRANS_VSYNCSHIFT_A		0xe0028

#define _PCH_TRANSA_DATA_M1	0xe0030
#define _PCH_TRANSA_DATA_N1	0xe0034
#define _PCH_TRANSA_DATA_M2	0xe0038
#define _PCH_TRANSA_DATA_N2	0xe003c
#define _PCH_TRANSA_LINK_M1	0xe0040
#define _PCH_TRANSA_LINK_N1	0xe0044
#define _PCH_TRANSA_LINK_M2	0xe0048
#define _PCH_TRANSA_LINK_N2	0xe004c

/* Per-transcoder DIP controls */

#define _VIDEO_DIP_CTL_A         0xe0200
#define _VIDEO_DIP_DATA_A        0xe0208
#define _VIDEO_DIP_GCP_A         0xe0210

#define _VIDEO_DIP_CTL_B         0xe1200
#define _VIDEO_DIP_DATA_B        0xe1208
#define _VIDEO_DIP_GCP_B         0xe1210

#define TVIDEO_DIP_CTL(pipe) _PIPE(pipe, _VIDEO_DIP_CTL_A, _VIDEO_DIP_CTL_B)
#define TVIDEO_DIP_DATA(pipe) _PIPE(pipe, _VIDEO_DIP_DATA_A, _VIDEO_DIP_DATA_B)
#define TVIDEO_DIP_GCP(pipe) _PIPE(pipe, _VIDEO_DIP_GCP_A, _VIDEO_DIP_GCP_B)

#define VLV_VIDEO_DIP_CTL_A		(VLV_DISPLAY_BASE + 0x60200)
#define VLV_VIDEO_DIP_DATA_A		(VLV_DISPLAY_BASE + 0x60208)
#define VLV_VIDEO_DIP_GDCP_PAYLOAD_A	(VLV_DISPLAY_BASE + 0x60210)

#define VLV_VIDEO_DIP_CTL_B		(VLV_DISPLAY_BASE + 0x61170)
#define VLV_VIDEO_DIP_DATA_B		(VLV_DISPLAY_BASE + 0x61174)
#define VLV_VIDEO_DIP_GDCP_PAYLOAD_B	(VLV_DISPLAY_BASE + 0x61178)

#define VLV_TVIDEO_DIP_CTL(pipe) \
	 _PIPE(pipe, VLV_VIDEO_DIP_CTL_A, VLV_VIDEO_DIP_CTL_B)
#define VLV_TVIDEO_DIP_DATA(pipe) \
	 _PIPE(pipe, VLV_VIDEO_DIP_DATA_A, VLV_VIDEO_DIP_DATA_B)
#define VLV_TVIDEO_DIP_GCP(pipe) \
	_PIPE(pipe, VLV_VIDEO_DIP_GDCP_PAYLOAD_A, VLV_VIDEO_DIP_GDCP_PAYLOAD_B)

/* Haswell DIP controls */
#define HSW_VIDEO_DIP_CTL_A		0x60200
#define HSW_VIDEO_DIP_AVI_DATA_A	0x60220
#define HSW_VIDEO_DIP_VS_DATA_A		0x60260
#define HSW_VIDEO_DIP_SPD_DATA_A	0x602A0
#define HSW_VIDEO_DIP_GMP_DATA_A	0x602E0
#define HSW_VIDEO_DIP_VSC_DATA_A	0x60320
#define HSW_VIDEO_DIP_AVI_ECC_A		0x60240
#define HSW_VIDEO_DIP_VS_ECC_A		0x60280
#define HSW_VIDEO_DIP_SPD_ECC_A		0x602C0
#define HSW_VIDEO_DIP_GMP_ECC_A		0x60300
#define HSW_VIDEO_DIP_VSC_ECC_A		0x60344
#define HSW_VIDEO_DIP_GCP_A		0x60210

#define HSW_VIDEO_DIP_CTL_B		0x61200
#define HSW_VIDEO_DIP_AVI_DATA_B	0x61220
#define HSW_VIDEO_DIP_VS_DATA_B		0x61260
#define HSW_VIDEO_DIP_SPD_DATA_B	0x612A0
#define HSW_VIDEO_DIP_GMP_DATA_B	0x612E0
#define HSW_VIDEO_DIP_VSC_DATA_B	0x61320
#define HSW_VIDEO_DIP_BVI_ECC_B		0x61240
#define HSW_VIDEO_DIP_VS_ECC_B		0x61280
#define HSW_VIDEO_DIP_SPD_ECC_B		0x612C0
#define HSW_VIDEO_DIP_GMP_ECC_B		0x61300
#define HSW_VIDEO_DIP_VSC_ECC_B		0x61344
#define HSW_VIDEO_DIP_GCP_B		0x61210

#define HSW_TVIDEO_DIP_CTL(trans) \
	 _TRANSCODER(trans, HSW_VIDEO_DIP_CTL_A, HSW_VIDEO_DIP_CTL_B)
#define HSW_TVIDEO_DIP_AVI_DATA(trans) \
	 _TRANSCODER(trans, HSW_VIDEO_DIP_AVI_DATA_A, HSW_VIDEO_DIP_AVI_DATA_B)
#define HSW_TVIDEO_DIP_VS_DATA(trans) \
	 _TRANSCODER(trans, HSW_VIDEO_DIP_VS_DATA_A, HSW_VIDEO_DIP_VS_DATA_B)
#define HSW_TVIDEO_DIP_SPD_DATA(trans) \
	 _TRANSCODER(trans, HSW_VIDEO_DIP_SPD_DATA_A, HSW_VIDEO_DIP_SPD_DATA_B)
#define HSW_TVIDEO_DIP_GCP(trans) \
	_TRANSCODER(trans, HSW_VIDEO_DIP_GCP_A, HSW_VIDEO_DIP_GCP_B)
#define HSW_TVIDEO_DIP_VSC_DATA(trans) \
	 _TRANSCODER(trans, HSW_VIDEO_DIP_VSC_DATA_A, HSW_VIDEO_DIP_VSC_DATA_B)

#define HSW_STEREO_3D_CTL_A	0x70020
#define   S3D_ENABLE		(1<<31)
#define HSW_STEREO_3D_CTL_B	0x71020

#define HSW_STEREO_3D_CTL(trans) \
	_TRANSCODER(trans, HSW_STEREO_3D_CTL_A, HSW_STEREO_3D_CTL_A)

#define _PCH_TRANS_HTOTAL_B          0xe1000
#define _PCH_TRANS_HBLANK_B          0xe1004
#define _PCH_TRANS_HSYNC_B           0xe1008
#define _PCH_TRANS_VTOTAL_B          0xe100c
#define _PCH_TRANS_VBLANK_B          0xe1010
#define _PCH_TRANS_VSYNC_B           0xe1014
#define _PCH_TRANS_VSYNCSHIFT_B	 0xe1028

#define PCH_TRANS_HTOTAL(pipe) _PIPE(pipe, _PCH_TRANS_HTOTAL_A, _PCH_TRANS_HTOTAL_B)
#define PCH_TRANS_HBLANK(pipe) _PIPE(pipe, _PCH_TRANS_HBLANK_A, _PCH_TRANS_HBLANK_B)
#define PCH_TRANS_HSYNC(pipe) _PIPE(pipe, _PCH_TRANS_HSYNC_A, _PCH_TRANS_HSYNC_B)
#define PCH_TRANS_VTOTAL(pipe) _PIPE(pipe, _PCH_TRANS_VTOTAL_A, _PCH_TRANS_VTOTAL_B)
#define PCH_TRANS_VBLANK(pipe) _PIPE(pipe, _PCH_TRANS_VBLANK_A, _PCH_TRANS_VBLANK_B)
#define PCH_TRANS_VSYNC(pipe) _PIPE(pipe, _PCH_TRANS_VSYNC_A, _PCH_TRANS_VSYNC_B)
#define PCH_TRANS_VSYNCSHIFT(pipe) _PIPE(pipe, _PCH_TRANS_VSYNCSHIFT_A, \
					 _PCH_TRANS_VSYNCSHIFT_B)

#define _PCH_TRANSB_DATA_M1	0xe1030
#define _PCH_TRANSB_DATA_N1	0xe1034
#define _PCH_TRANSB_DATA_M2	0xe1038
#define _PCH_TRANSB_DATA_N2	0xe103c
#define _PCH_TRANSB_LINK_M1	0xe1040
#define _PCH_TRANSB_LINK_N1	0xe1044
#define _PCH_TRANSB_LINK_M2	0xe1048
#define _PCH_TRANSB_LINK_N2	0xe104c

#define PCH_TRANS_DATA_M1(pipe) _PIPE(pipe, _PCH_TRANSA_DATA_M1, _PCH_TRANSB_DATA_M1)
#define PCH_TRANS_DATA_N1(pipe) _PIPE(pipe, _PCH_TRANSA_DATA_N1, _PCH_TRANSB_DATA_N1)
#define PCH_TRANS_DATA_M2(pipe) _PIPE(pipe, _PCH_TRANSA_DATA_M2, _PCH_TRANSB_DATA_M2)
#define PCH_TRANS_DATA_N2(pipe) _PIPE(pipe, _PCH_TRANSA_DATA_N2, _PCH_TRANSB_DATA_N2)
#define PCH_TRANS_LINK_M1(pipe) _PIPE(pipe, _PCH_TRANSA_LINK_M1, _PCH_TRANSB_LINK_M1)
#define PCH_TRANS_LINK_N1(pipe) _PIPE(pipe, _PCH_TRANSA_LINK_N1, _PCH_TRANSB_LINK_N1)
#define PCH_TRANS_LINK_M2(pipe) _PIPE(pipe, _PCH_TRANSA_LINK_M2, _PCH_TRANSB_LINK_M2)
#define PCH_TRANS_LINK_N2(pipe) _PIPE(pipe, _PCH_TRANSA_LINK_N2, _PCH_TRANSB_LINK_N2)

#define _PCH_TRANSACONF              0xf0008
#define _PCH_TRANSBCONF              0xf1008
#define PCH_TRANSCONF(pipe) _PIPE(pipe, _PCH_TRANSACONF, _PCH_TRANSBCONF)
#define LPT_TRANSCONF		_PCH_TRANSACONF /* lpt has only one transcoder */
#define  TRANS_DISABLE          (0<<31)
#define  TRANS_ENABLE           (1<<31)
#define  TRANS_STATE_MASK       (1<<30)
#define  TRANS_STATE_DISABLE    (0<<30)
#define  TRANS_STATE_ENABLE     (1<<30)
#define  TRANS_FSYNC_DELAY_HB1  (0<<27)
#define  TRANS_FSYNC_DELAY_HB2  (1<<27)
#define  TRANS_FSYNC_DELAY_HB3  (2<<27)
#define  TRANS_FSYNC_DELAY_HB4  (3<<27)
#define  TRANS_INTERLACE_MASK   (7<<21)
#define  TRANS_PROGRESSIVE      (0<<21)
#define  TRANS_INTERLACED       (3<<21)
#define  TRANS_LEGACY_INTERLACED_ILK (2<<21)
#define  TRANS_8BPC             (0<<5)
#define  TRANS_10BPC            (1<<5)
#define  TRANS_6BPC             (2<<5)
#define  TRANS_12BPC            (3<<5)

#define _TRANSA_CHICKEN1	 0xf0060
#define _TRANSB_CHICKEN1	 0xf1060
#define TRANS_CHICKEN1(pipe) _PIPE(pipe, _TRANSA_CHICKEN1, _TRANSB_CHICKEN1)
#define  TRANS_CHICKEN1_DP0UNIT_GC_DISABLE	(1<<4)
#define _TRANSA_CHICKEN2	 0xf0064
#define _TRANSB_CHICKEN2	 0xf1064
#define TRANS_CHICKEN2(pipe) _PIPE(pipe, _TRANSA_CHICKEN2, _TRANSB_CHICKEN2)
#define  TRANS_CHICKEN2_TIMING_OVERRIDE			(1<<31)
#define  TRANS_CHICKEN2_FDI_POLARITY_REVERSED		(1<<29)
#define  TRANS_CHICKEN2_FRAME_START_DELAY_MASK		(3<<27)
#define  TRANS_CHICKEN2_DISABLE_DEEP_COLOR_COUNTER	(1<<26)
#define  TRANS_CHICKEN2_DISABLE_DEEP_COLOR_MODESWITCH	(1<<25)

#define SOUTH_CHICKEN1		0xc2000
#define  FDIA_PHASE_SYNC_SHIFT_OVR	19
#define  FDIA_PHASE_SYNC_SHIFT_EN	18
#define  FDI_PHASE_SYNC_OVR(pipe) (1<<(FDIA_PHASE_SYNC_SHIFT_OVR - ((pipe) * 2)))
#define  FDI_PHASE_SYNC_EN(pipe) (1<<(FDIA_PHASE_SYNC_SHIFT_EN - ((pipe) * 2)))
#define  FDI_BC_BIFURCATION_SELECT	(1 << 12)
#define SOUTH_CHICKEN2		0xc2004
#define  FDI_MPHY_IOSFSB_RESET_STATUS	(1<<13)
#define  FDI_MPHY_IOSFSB_RESET_CTL	(1<<12)
#define  DPLS_EDP_PPS_FIX_DIS		(1<<0)

#define _FDI_RXA_CHICKEN         0xc200c
#define _FDI_RXB_CHICKEN         0xc2010
#define  FDI_RX_PHASE_SYNC_POINTER_OVR	(1<<1)
#define  FDI_RX_PHASE_SYNC_POINTER_EN	(1<<0)
#define FDI_RX_CHICKEN(pipe) _PIPE(pipe, _FDI_RXA_CHICKEN, _FDI_RXB_CHICKEN)

#define SOUTH_DSPCLK_GATE_D	0xc2020
#define  PCH_DPLUNIT_CLOCK_GATE_DISABLE (1<<30)
#define  PCH_DPLSUNIT_CLOCK_GATE_DISABLE (1<<29)
#define  PCH_CPUNIT_CLOCK_GATE_DISABLE (1<<14)
#define  PCH_LP_PARTITION_LEVEL_DISABLE  (1<<12)

/* CPU: FDI_TX */
#define _FDI_TXA_CTL             0x60100
#define _FDI_TXB_CTL             0x61100
#define FDI_TX_CTL(pipe) _PIPE(pipe, _FDI_TXA_CTL, _FDI_TXB_CTL)
#define  FDI_TX_DISABLE         (0<<31)
#define  FDI_TX_ENABLE          (1<<31)
#define  FDI_LINK_TRAIN_PATTERN_1       (0<<28)
#define  FDI_LINK_TRAIN_PATTERN_2       (1<<28)
#define  FDI_LINK_TRAIN_PATTERN_IDLE    (2<<28)
#define  FDI_LINK_TRAIN_NONE            (3<<28)
#define  FDI_LINK_TRAIN_VOLTAGE_0_4V    (0<<25)
#define  FDI_LINK_TRAIN_VOLTAGE_0_6V    (1<<25)
#define  FDI_LINK_TRAIN_VOLTAGE_0_8V    (2<<25)
#define  FDI_LINK_TRAIN_VOLTAGE_1_2V    (3<<25)
#define  FDI_LINK_TRAIN_PRE_EMPHASIS_NONE (0<<22)
#define  FDI_LINK_TRAIN_PRE_EMPHASIS_1_5X (1<<22)
#define  FDI_LINK_TRAIN_PRE_EMPHASIS_2X   (2<<22)
#define  FDI_LINK_TRAIN_PRE_EMPHASIS_3X   (3<<22)
/* ILK always use 400mV 0dB for voltage swing and pre-emphasis level.
   SNB has different settings. */
/* SNB A-stepping */
#define  FDI_LINK_TRAIN_400MV_0DB_SNB_A		(0x38<<22)
#define  FDI_LINK_TRAIN_400MV_6DB_SNB_A		(0x02<<22)
#define  FDI_LINK_TRAIN_600MV_3_5DB_SNB_A	(0x01<<22)
#define  FDI_LINK_TRAIN_800MV_0DB_SNB_A		(0x0<<22)
/* SNB B-stepping */
#define  FDI_LINK_TRAIN_400MV_0DB_SNB_B		(0x0<<22)
#define  FDI_LINK_TRAIN_400MV_6DB_SNB_B		(0x3a<<22)
#define  FDI_LINK_TRAIN_600MV_3_5DB_SNB_B	(0x39<<22)
#define  FDI_LINK_TRAIN_800MV_0DB_SNB_B		(0x38<<22)
#define  FDI_LINK_TRAIN_VOL_EMP_MASK		(0x3f<<22)
#define  FDI_DP_PORT_WIDTH_SHIFT		19
#define  FDI_DP_PORT_WIDTH_MASK			(7 << FDI_DP_PORT_WIDTH_SHIFT)
#define  FDI_DP_PORT_WIDTH(width)           (((width) - 1) << FDI_DP_PORT_WIDTH_SHIFT)
#define  FDI_TX_ENHANCE_FRAME_ENABLE    (1<<18)
/* Ironlake: hardwired to 1 */
#define  FDI_TX_PLL_ENABLE              (1<<14)

/* Ivybridge has different bits for lolz */
#define  FDI_LINK_TRAIN_PATTERN_1_IVB       (0<<8)
#define  FDI_LINK_TRAIN_PATTERN_2_IVB       (1<<8)
#define  FDI_LINK_TRAIN_PATTERN_IDLE_IVB    (2<<8)
#define  FDI_LINK_TRAIN_NONE_IVB            (3<<8)

/* both Tx and Rx */
#define  FDI_COMPOSITE_SYNC		(1<<11)
#define  FDI_LINK_TRAIN_AUTO		(1<<10)
#define  FDI_SCRAMBLING_ENABLE          (0<<7)
#define  FDI_SCRAMBLING_DISABLE         (1<<7)

/* FDI_RX, FDI_X is hard-wired to Transcoder_X */
#define _FDI_RXA_CTL             0xf000c
#define _FDI_RXB_CTL             0xf100c
#define FDI_RX_CTL(pipe) _PIPE(pipe, _FDI_RXA_CTL, _FDI_RXB_CTL)
#define  FDI_RX_ENABLE          (1<<31)
/* train, dp width same as FDI_TX */
#define  FDI_FS_ERRC_ENABLE		(1<<27)
#define  FDI_FE_ERRC_ENABLE		(1<<26)
#define  FDI_RX_POLARITY_REVERSED_LPT	(1<<16)
#define  FDI_8BPC                       (0<<16)
#define  FDI_10BPC                      (1<<16)
#define  FDI_6BPC                       (2<<16)
#define  FDI_12BPC                      (3<<16)
#define  FDI_RX_LINK_REVERSAL_OVERRIDE  (1<<15)
#define  FDI_DMI_LINK_REVERSE_MASK      (1<<14)
#define  FDI_RX_PLL_ENABLE              (1<<13)
#define  FDI_FS_ERR_CORRECT_ENABLE      (1<<11)
#define  FDI_FE_ERR_CORRECT_ENABLE      (1<<10)
#define  FDI_FS_ERR_REPORT_ENABLE       (1<<9)
#define  FDI_FE_ERR_REPORT_ENABLE       (1<<8)
#define  FDI_RX_ENHANCE_FRAME_ENABLE    (1<<6)
#define  FDI_PCDCLK	                (1<<4)
/* CPT */
#define  FDI_AUTO_TRAINING			(1<<10)
#define  FDI_LINK_TRAIN_PATTERN_1_CPT		(0<<8)
#define  FDI_LINK_TRAIN_PATTERN_2_CPT		(1<<8)
#define  FDI_LINK_TRAIN_PATTERN_IDLE_CPT	(2<<8)
#define  FDI_LINK_TRAIN_NORMAL_CPT		(3<<8)
#define  FDI_LINK_TRAIN_PATTERN_MASK_CPT	(3<<8)

#define _FDI_RXA_MISC			0xf0010
#define _FDI_RXB_MISC			0xf1010
#define  FDI_RX_PWRDN_LANE1_MASK	(3<<26)
#define  FDI_RX_PWRDN_LANE1_VAL(x)	((x)<<26)
#define  FDI_RX_PWRDN_LANE0_MASK	(3<<24)
#define  FDI_RX_PWRDN_LANE0_VAL(x)	((x)<<24)
#define  FDI_RX_TP1_TO_TP2_48		(2<<20)
#define  FDI_RX_TP1_TO_TP2_64		(3<<20)
#define  FDI_RX_FDI_DELAY_90		(0x90<<0)
#define FDI_RX_MISC(pipe) _PIPE(pipe, _FDI_RXA_MISC, _FDI_RXB_MISC)

#define _FDI_RXA_TUSIZE1         0xf0030
#define _FDI_RXA_TUSIZE2         0xf0038
#define _FDI_RXB_TUSIZE1         0xf1030
#define _FDI_RXB_TUSIZE2         0xf1038
#define FDI_RX_TUSIZE1(pipe) _PIPE(pipe, _FDI_RXA_TUSIZE1, _FDI_RXB_TUSIZE1)
#define FDI_RX_TUSIZE2(pipe) _PIPE(pipe, _FDI_RXA_TUSIZE2, _FDI_RXB_TUSIZE2)

/* FDI_RX interrupt register format */
#define FDI_RX_INTER_LANE_ALIGN         (1<<10)
#define FDI_RX_SYMBOL_LOCK              (1<<9) /* train 2 */
#define FDI_RX_BIT_LOCK                 (1<<8) /* train 1 */
#define FDI_RX_TRAIN_PATTERN_2_FAIL     (1<<7)
#define FDI_RX_FS_CODE_ERR              (1<<6)
#define FDI_RX_FE_CODE_ERR              (1<<5)
#define FDI_RX_SYMBOL_ERR_RATE_ABOVE    (1<<4)
#define FDI_RX_HDCP_LINK_FAIL           (1<<3)
#define FDI_RX_PIXEL_FIFO_OVERFLOW      (1<<2)
#define FDI_RX_CROSS_CLOCK_OVERFLOW     (1<<1)
#define FDI_RX_SYMBOL_QUEUE_OVERFLOW    (1<<0)

#define _FDI_RXA_IIR             0xf0014
#define _FDI_RXA_IMR             0xf0018
#define _FDI_RXB_IIR             0xf1014
#define _FDI_RXB_IMR             0xf1018
#define FDI_RX_IIR(pipe) _PIPE(pipe, _FDI_RXA_IIR, _FDI_RXB_IIR)
#define FDI_RX_IMR(pipe) _PIPE(pipe, _FDI_RXA_IMR, _FDI_RXB_IMR)

#define FDI_PLL_CTL_1           0xfe000
#define FDI_PLL_CTL_2           0xfe004

#define PCH_LVDS	0xe1180
#define  LVDS_DETECTED	(1 << 1)

/* vlv has 2 sets of panel control regs. */
#define PIPEA_PP_STATUS         (VLV_DISPLAY_BASE + 0x61200)
#define PIPEA_PP_CONTROL        (VLV_DISPLAY_BASE + 0x61204)
#define PIPEA_PP_ON_DELAYS      (VLV_DISPLAY_BASE + 0x61208)
#define  PANEL_PORT_SELECT_DPB_VLV	(1 << 30)
#define  PANEL_PORT_SELECT_DPC_VLV	(2 << 30)
#define PIPEA_PP_OFF_DELAYS     (VLV_DISPLAY_BASE + 0x6120c)
#define PIPEA_PP_DIVISOR        (VLV_DISPLAY_BASE + 0x61210)

#define PIPEB_PP_STATUS         (VLV_DISPLAY_BASE + 0x61300)
#define PIPEB_PP_CONTROL        (VLV_DISPLAY_BASE + 0x61304)
#define PIPEB_PP_ON_DELAYS      (VLV_DISPLAY_BASE + 0x61308)
#define PIPEB_PP_OFF_DELAYS     (VLV_DISPLAY_BASE + 0x6130c)
#define PIPEB_PP_DIVISOR        (VLV_DISPLAY_BASE + 0x61310)

#define VLV_PIPE_PP_STATUS(pipe) _PIPE(pipe, PIPEA_PP_STATUS, PIPEB_PP_STATUS)
#define VLV_PIPE_PP_CONTROL(pipe) _PIPE(pipe, PIPEA_PP_CONTROL, PIPEB_PP_CONTROL)
#define VLV_PIPE_PP_ON_DELAYS(pipe) \
		_PIPE(pipe, PIPEA_PP_ON_DELAYS, PIPEB_PP_ON_DELAYS)
#define VLV_PIPE_PP_OFF_DELAYS(pipe) \
		_PIPE(pipe, PIPEA_PP_OFF_DELAYS, PIPEB_PP_OFF_DELAYS)
#define VLV_PIPE_PP_DIVISOR(pipe) \
		_PIPE(pipe, PIPEA_PP_DIVISOR, PIPEB_PP_DIVISOR)

#define PCH_PP_STATUS		0xc7200
#define PCH_PP_CONTROL		0xc7204
#define  PANEL_UNLOCK_REGS	(0xabcd << 16)
#define  PANEL_UNLOCK_MASK	(0xffff << 16)
#define  EDP_FORCE_VDD		(1 << 3)
#define  EDP_BLC_ENABLE		(1 << 2)
#define  PANEL_POWER_RESET	(1 << 1)
#define  PANEL_POWER_OFF	(0 << 0)
#define  PANEL_POWER_ON		(1 << 0)
#define PCH_PP_ON_DELAYS	0xc7208
#define  PANEL_PORT_SELECT_MASK	(3 << 30)
#define  PANEL_PORT_SELECT_LVDS	(0 << 30)
#define  PANEL_PORT_SELECT_DPA	(1 << 30)
#define  PANEL_PORT_SELECT_DPC	(2 << 30)
#define  PANEL_PORT_SELECT_DPD	(3 << 30)
#define  PANEL_POWER_UP_DELAY_MASK	(0x1fff0000)
#define  PANEL_POWER_UP_DELAY_SHIFT	16
#define  PANEL_LIGHT_ON_DELAY_MASK	(0x1fff)
#define  PANEL_LIGHT_ON_DELAY_SHIFT	0

#define PCH_PP_OFF_DELAYS	0xc720c
#define  PANEL_POWER_DOWN_DELAY_MASK	(0x1fff0000)
#define  PANEL_POWER_DOWN_DELAY_SHIFT	16
#define  PANEL_LIGHT_OFF_DELAY_MASK	(0x1fff)
#define  PANEL_LIGHT_OFF_DELAY_SHIFT	0

#define PCH_PP_DIVISOR		0xc7210
#define  PP_REFERENCE_DIVIDER_MASK	(0xffffff00)
#define  PP_REFERENCE_DIVIDER_SHIFT	8
#define  PANEL_POWER_CYCLE_DELAY_MASK	(0x1f)
#define  PANEL_POWER_CYCLE_DELAY_SHIFT	0

#define PCH_DP_B		0xe4100
#define PCH_DPB_AUX_CH_CTL	0xe4110
#define PCH_DPB_AUX_CH_DATA1	0xe4114
#define PCH_DPB_AUX_CH_DATA2	0xe4118
#define PCH_DPB_AUX_CH_DATA3	0xe411c
#define PCH_DPB_AUX_CH_DATA4	0xe4120
#define PCH_DPB_AUX_CH_DATA5	0xe4124

#define PCH_DP_C		0xe4200
#define PCH_DPC_AUX_CH_CTL	0xe4210
#define PCH_DPC_AUX_CH_DATA1	0xe4214
#define PCH_DPC_AUX_CH_DATA2	0xe4218
#define PCH_DPC_AUX_CH_DATA3	0xe421c
#define PCH_DPC_AUX_CH_DATA4	0xe4220
#define PCH_DPC_AUX_CH_DATA5	0xe4224

#define PCH_DP_D		0xe4300
#define PCH_DPD_AUX_CH_CTL	0xe4310
#define PCH_DPD_AUX_CH_DATA1	0xe4314
#define PCH_DPD_AUX_CH_DATA2	0xe4318
#define PCH_DPD_AUX_CH_DATA3	0xe431c
#define PCH_DPD_AUX_CH_DATA4	0xe4320
#define PCH_DPD_AUX_CH_DATA5	0xe4324

/* CPT */
#define  PORT_TRANS_A_SEL_CPT	0
#define  PORT_TRANS_B_SEL_CPT	(1<<29)
#define  PORT_TRANS_C_SEL_CPT	(2<<29)
#define  PORT_TRANS_SEL_MASK	(3<<29)
#define  PORT_TRANS_SEL_CPT(pipe)	((pipe) << 29)
#define  PORT_TO_PIPE(val)	(((val) & (1<<30)) >> 30)
#define  PORT_TO_PIPE_CPT(val)	(((val) & PORT_TRANS_SEL_MASK) >> 29)

#define TRANS_DP_CTL_A		0xe0300
#define TRANS_DP_CTL_B		0xe1300
#define TRANS_DP_CTL_C		0xe2300
#define TRANS_DP_CTL(pipe)	_PIPE(pipe, TRANS_DP_CTL_A, TRANS_DP_CTL_B)
#define  TRANS_DP_OUTPUT_ENABLE	(1<<31)
#define  TRANS_DP_PORT_SEL_B	(0<<29)
#define  TRANS_DP_PORT_SEL_C	(1<<29)
#define  TRANS_DP_PORT_SEL_D	(2<<29)
#define  TRANS_DP_PORT_SEL_NONE	(3<<29)
#define  TRANS_DP_PORT_SEL_MASK	(3<<29)
#define  TRANS_DP_AUDIO_ONLY	(1<<26)
#define  TRANS_DP_ENH_FRAMING	(1<<18)
#define  TRANS_DP_8BPC		(0<<9)
#define  TRANS_DP_10BPC		(1<<9)
#define  TRANS_DP_6BPC		(2<<9)
#define  TRANS_DP_12BPC		(3<<9)
#define  TRANS_DP_BPC_MASK	(3<<9)
#define  TRANS_DP_VSYNC_ACTIVE_HIGH	(1<<4)
#define  TRANS_DP_VSYNC_ACTIVE_LOW	0
#define  TRANS_DP_HSYNC_ACTIVE_HIGH	(1<<3)
#define  TRANS_DP_HSYNC_ACTIVE_LOW	0
#define  TRANS_DP_SYNC_MASK	(3<<3)

/* SNB eDP training params */
/* SNB A-stepping */
#define  EDP_LINK_TRAIN_400MV_0DB_SNB_A		(0x38<<22)
#define  EDP_LINK_TRAIN_400MV_6DB_SNB_A		(0x02<<22)
#define  EDP_LINK_TRAIN_600MV_3_5DB_SNB_A	(0x01<<22)
#define  EDP_LINK_TRAIN_800MV_0DB_SNB_A		(0x0<<22)
/* SNB B-stepping */
#define  EDP_LINK_TRAIN_400_600MV_0DB_SNB_B	(0x0<<22)
#define  EDP_LINK_TRAIN_400MV_3_5DB_SNB_B	(0x1<<22)
#define  EDP_LINK_TRAIN_400_600MV_6DB_SNB_B	(0x3a<<22)
#define  EDP_LINK_TRAIN_600_800MV_3_5DB_SNB_B	(0x39<<22)
#define  EDP_LINK_TRAIN_800_1200MV_0DB_SNB_B	(0x38<<22)
#define  EDP_LINK_TRAIN_VOL_EMP_MASK_SNB	(0x3f<<22)

/* IVB */
#define EDP_LINK_TRAIN_400MV_0DB_IVB		(0x24 <<22)
#define EDP_LINK_TRAIN_400MV_3_5DB_IVB		(0x2a <<22)
#define EDP_LINK_TRAIN_400MV_6DB_IVB		(0x2f <<22)
#define EDP_LINK_TRAIN_600MV_0DB_IVB		(0x30 <<22)
#define EDP_LINK_TRAIN_600MV_3_5DB_IVB		(0x36 <<22)
#define EDP_LINK_TRAIN_800MV_0DB_IVB		(0x38 <<22)
#define EDP_LINK_TRAIN_800MV_3_5DB_IVB		(0x3e <<22)

/* legacy values */
#define EDP_LINK_TRAIN_500MV_0DB_IVB		(0x00 <<22)
#define EDP_LINK_TRAIN_1000MV_0DB_IVB		(0x20 <<22)
#define EDP_LINK_TRAIN_500MV_3_5DB_IVB		(0x02 <<22)
#define EDP_LINK_TRAIN_1000MV_3_5DB_IVB		(0x22 <<22)
#define EDP_LINK_TRAIN_1000MV_6DB_IVB		(0x23 <<22)

#define  EDP_LINK_TRAIN_VOL_EMP_MASK_IVB	(0x3f<<22)

#define  FORCEWAKE				0xA18C
#define  FORCEWAKE_VLV				0x1300b0
#define  FORCEWAKE_ACK_VLV			0x1300b4
#define  FORCEWAKE_MEDIA_VLV			0x1300b8
#define  FORCEWAKE_ACK_MEDIA_VLV		0x1300bc
#define  FORCEWAKE_ACK_HSW			0x130044
#define  FORCEWAKE_ACK				0x130090
#define  VLV_GTLC_WAKE_CTRL			0x130090
#define  VLV_GTLC_PW_STATUS			0x130094
#define  FORCEWAKE_MT				0xa188 /* multi-threaded */
#define   FORCEWAKE_KERNEL			0x1
#define   FORCEWAKE_USER			0x2
#define  FORCEWAKE_MT_ACK			0x130040
#define  ECOBUS					0xa180
#define    FORCEWAKE_MT_ENABLE			(1<<5)

#define  GTFIFODBG				0x120000
#define    GT_FIFO_CPU_ERROR_MASK		7
#define    GT_FIFO_OVFERR			(1<<2)
#define    GT_FIFO_IAWRERR			(1<<1)
#define    GT_FIFO_IARDERR			(1<<0)

#define  GT_FIFO_FREE_ENTRIES			0x120008
#define    GT_FIFO_NUM_RESERVED_ENTRIES		20

#define  HSW_IDICR				0x9008
#define    IDIHASHMSK(x)			(((x) & 0x3f) << 16)
#define  HSW_EDRAM_PRESENT			0x120010

#define GEN6_UCGCTL1				0x9400
# define GEN6_BLBUNIT_CLOCK_GATE_DISABLE		(1 << 5)
# define GEN6_CSUNIT_CLOCK_GATE_DISABLE			(1 << 7)

#define GEN6_UCGCTL2				0x9404
# define GEN7_VDSUNIT_CLOCK_GATE_DISABLE		(1 << 30)
# define GEN7_TDLUNIT_CLOCK_GATE_DISABLE		(1 << 22)
# define GEN6_RCZUNIT_CLOCK_GATE_DISABLE		(1 << 13)
# define GEN6_RCPBUNIT_CLOCK_GATE_DISABLE		(1 << 12)
# define GEN6_RCCUNIT_CLOCK_GATE_DISABLE		(1 << 11)

#define GEN7_UCGCTL4				0x940c
#define  GEN7_L3BANK2X_CLOCK_GATE_DISABLE	(1<<25)

#define GEN6_RPNSWREQ				0xA008
#define   GEN6_TURBO_DISABLE			(1<<31)
#define   GEN6_FREQUENCY(x)			((x)<<25)
#define   HSW_FREQUENCY(x)			((x)<<24)
#define   GEN6_OFFSET(x)			((x)<<19)
#define   GEN6_AGGRESSIVE_TURBO			(0<<15)
#define GEN6_RC_VIDEO_FREQ			0xA00C
#define GEN6_RC_CONTROL				0xA090
#define   GEN6_RC_CTL_RC6pp_ENABLE		(1<<16)
#define   GEN6_RC_CTL_RC6p_ENABLE		(1<<17)
#define   GEN6_RC_CTL_RC6_ENABLE		(1<<18)
#define   GEN6_RC_CTL_RC1e_ENABLE		(1<<20)
#define   GEN6_RC_CTL_RC7_ENABLE		(1<<22)
#define   GEN7_RC_CTL_TO_MODE			(1<<28)
#define   GEN6_RC_CTL_EI_MODE(x)		((x)<<27)
#define   GEN6_RC_CTL_HW_ENABLE			(1<<31)
#define GEN6_RP_DOWN_TIMEOUT			0xA010
#define GEN6_RP_INTERRUPT_LIMITS		0xA014
#define GEN6_RPSTAT1				0xA01C
#define   GEN6_CAGF_SHIFT			8
#define   HSW_CAGF_SHIFT			7
#define   GEN6_CAGF_MASK			(0x7f << GEN6_CAGF_SHIFT)
#define   HSW_CAGF_MASK				(0x7f << HSW_CAGF_SHIFT)
#define GEN6_RP_CONTROL				0xA024
#define   GEN6_RP_MEDIA_TURBO			(1<<11)
#define   GEN6_RP_MEDIA_MODE_MASK		(3<<9)
#define   GEN6_RP_MEDIA_HW_TURBO_MODE		(3<<9)
#define   GEN6_RP_MEDIA_HW_NORMAL_MODE		(2<<9)
#define   GEN6_RP_MEDIA_HW_MODE			(1<<9)
#define   GEN6_RP_MEDIA_SW_MODE			(0<<9)
#define   GEN6_RP_MEDIA_IS_GFX			(1<<8)
#define   GEN6_RP_ENABLE			(1<<7)
#define   GEN6_RP_UP_IDLE_MIN			(0x1<<3)
#define   GEN6_RP_UP_BUSY_AVG			(0x2<<3)
#define   GEN6_RP_UP_BUSY_CONT			(0x4<<3)
#define   GEN6_RP_DOWN_IDLE_AVG			(0x2<<0)
#define   GEN6_RP_DOWN_IDLE_CONT		(0x1<<0)
#define GEN6_RP_UP_THRESHOLD			0xA02C
#define GEN6_RP_DOWN_THRESHOLD			0xA030
#define GEN6_RP_CUR_UP_EI			0xA050
#define   GEN6_CURICONT_MASK			0xffffff
#define GEN6_RP_CUR_UP				0xA054
#define   GEN6_CURBSYTAVG_MASK			0xffffff
#define GEN6_RP_PREV_UP				0xA058
#define GEN6_RP_CUR_DOWN_EI			0xA05C
#define   GEN6_CURIAVG_MASK			0xffffff
#define GEN6_RP_CUR_DOWN			0xA060
#define GEN6_RP_PREV_DOWN			0xA064
#define GEN6_RP_UP_EI				0xA068
#define GEN6_RP_DOWN_EI				0xA06C
#define GEN6_RP_IDLE_HYSTERSIS			0xA070
#define GEN6_RC_STATE				0xA094
#define GEN6_RC1_WAKE_RATE_LIMIT		0xA098
#define GEN6_RC6_WAKE_RATE_LIMIT		0xA09C
#define GEN6_RC6pp_WAKE_RATE_LIMIT		0xA0A0
#define GEN6_RC_EVALUATION_INTERVAL		0xA0A8
#define GEN6_RC_IDLE_HYSTERSIS			0xA0AC
#define GEN6_RC_SLEEP				0xA0B0
#define GEN6_RC1e_THRESHOLD			0xA0B4
#define GEN6_RC6_THRESHOLD			0xA0B8
#define GEN6_RC6p_THRESHOLD			0xA0BC
#define GEN6_RC6pp_THRESHOLD			0xA0C0
#define GEN6_PMINTRMSK				0xA168

#define GEN6_PMISR				0x44020
#define GEN6_PMIMR				0x44024 /* rps_lock */
#define GEN6_PMIIR				0x44028
#define GEN6_PMIER				0x4402C
#define  GEN6_PM_MBOX_EVENT			(1<<25)
#define  GEN6_PM_THERMAL_EVENT			(1<<24)
#define  GEN6_PM_RP_DOWN_TIMEOUT		(1<<6)
#define  GEN6_PM_RP_UP_THRESHOLD		(1<<5)
#define  GEN6_PM_RP_DOWN_THRESHOLD		(1<<4)
#define  GEN6_PM_RP_UP_EI_EXPIRED		(1<<2)
#define  GEN6_PM_RP_DOWN_EI_EXPIRED		(1<<1)
#define  GEN6_PM_RPS_EVENTS			(GEN6_PM_RP_UP_THRESHOLD | \
						 GEN6_PM_RP_DOWN_THRESHOLD | \
						 GEN6_PM_RP_DOWN_TIMEOUT)

#define GEN6_GT_GFX_RC6_LOCKED			0x138104
#define VLV_COUNTER_CONTROL			0x138104
#define   VLV_COUNT_RANGE_HIGH			(1<<15)
#define   VLV_MEDIA_RC6_COUNT_EN		(1<<1)
#define   VLV_RENDER_RC6_COUNT_EN		(1<<0)
#define GEN6_GT_GFX_RC6				0x138108
#define GEN6_GT_GFX_RC6p			0x13810C
#define GEN6_GT_GFX_RC6pp			0x138110

#define GEN6_PCODE_MAILBOX			0x138124
#define   GEN6_PCODE_READY			(1<<31)
#define   GEN6_READ_OC_PARAMS			0xc
#define   GEN6_PCODE_WRITE_MIN_FREQ_TABLE	0x8
#define   GEN6_PCODE_READ_MIN_FREQ_TABLE	0x9
#define	  GEN6_PCODE_WRITE_RC6VIDS		0x4
#define	  GEN6_PCODE_READ_RC6VIDS		0x5
#define   GEN6_PCODE_READ_D_COMP		0x10
#define   GEN6_PCODE_WRITE_D_COMP		0x11
#define   GEN6_ENCODE_RC6_VID(mv)		(((mv) - 245) / 5)
#define   GEN6_DECODE_RC6_VID(vids)		(((vids) * 5) + 245)
#define   DISPLAY_IPS_CONTROL			0x19
#define GEN6_PCODE_DATA				0x138128
#define   GEN6_PCODE_FREQ_IA_RATIO_SHIFT	8
#define   GEN6_PCODE_FREQ_RING_RATIO_SHIFT	16

#define GEN6_GT_CORE_STATUS		0x138060
#define   GEN6_CORE_CPD_STATE_MASK	(7<<4)
#define   GEN6_RCn_MASK			7
#define   GEN6_RC0			0
#define   GEN6_RC3			2
#define   GEN6_RC6			3
#define   GEN6_RC7			4

#define GEN7_MISCCPCTL			(0x9424)
#define   GEN7_DOP_CLOCK_GATE_ENABLE	(1<<0)

/* IVYBRIDGE DPF */
#define GEN7_L3CDERRST1			0xB008 /* L3CD Error Status 1 */
#define HSW_L3CDERRST11			0xB208 /* L3CD Error Status register 1 slice 1 */
#define   GEN7_L3CDERRST1_ROW_MASK	(0x7ff<<14)
#define   GEN7_PARITY_ERROR_VALID	(1<<13)
#define   GEN7_L3CDERRST1_BANK_MASK	(3<<11)
#define   GEN7_L3CDERRST1_SUBBANK_MASK	(7<<8)
#define GEN7_PARITY_ERROR_ROW(reg) \
		((reg & GEN7_L3CDERRST1_ROW_MASK) >> 14)
#define GEN7_PARITY_ERROR_BANK(reg) \
		((reg & GEN7_L3CDERRST1_BANK_MASK) >> 11)
#define GEN7_PARITY_ERROR_SUBBANK(reg) \
		((reg & GEN7_L3CDERRST1_SUBBANK_MASK) >> 8)
#define   GEN7_L3CDERRST1_ENABLE	(1<<7)

#define GEN7_L3LOG_BASE			0xB070
#define HSW_L3LOG_BASE_SLICE1		0xB270
#define GEN7_L3LOG_SIZE			0x80

#define GEN7_HALF_SLICE_CHICKEN1	0xe100 /* IVB GT1 + VLV */
#define GEN7_HALF_SLICE_CHICKEN1_GT2	0xf100
#define   GEN7_MAX_PS_THREAD_DEP		(8<<12)
#define   GEN7_SINGLE_SUBSCAN_DISPATCH_ENABLE	(1<<10)
#define   GEN7_PSD_SINGLE_PORT_DISPATCH_ENABLE	(1<<3)

#define GEN7_ROW_CHICKEN2		0xe4f4
#define GEN7_ROW_CHICKEN2_GT2		0xf4f4
#define   DOP_CLOCK_GATING_DISABLE	(1<<0)

#define HSW_ROW_CHICKEN3		0xe49c
#define  HSW_ROW_CHICKEN3_L3_GLOBAL_ATOMICS_DISABLE    (1 << 6)

<<<<<<< HEAD
=======
#define HALF_SLICE_CHICKEN3		0xe184
#define   GEN8_CENTROID_PIXEL_OPT_DIS	(1<<8)
#define   GEN8_SAMPLER_POWER_BYPASS_DIS	(1<<1)

>>>>>>> d8ec26d7
#define G4X_AUD_VID_DID			(dev_priv->info->display_mmio_offset + 0x62020)
#define INTEL_AUDIO_DEVCL		0x808629FB
#define INTEL_AUDIO_DEVBLC		0x80862801
#define INTEL_AUDIO_DEVCTG		0x80862802

#define G4X_AUD_CNTL_ST			0x620B4
#define G4X_ELDV_DEVCL_DEVBLC		(1 << 13)
#define G4X_ELDV_DEVCTG			(1 << 14)
#define G4X_ELD_ADDR			(0xf << 5)
#define G4X_ELD_ACK			(1 << 4)
#define G4X_HDMIW_HDMIEDID		0x6210C

#define IBX_HDMIW_HDMIEDID_A		0xE2050
#define IBX_HDMIW_HDMIEDID_B		0xE2150
#define IBX_HDMIW_HDMIEDID(pipe) _PIPE(pipe, \
					IBX_HDMIW_HDMIEDID_A, \
					IBX_HDMIW_HDMIEDID_B)
#define IBX_AUD_CNTL_ST_A		0xE20B4
#define IBX_AUD_CNTL_ST_B		0xE21B4
#define IBX_AUD_CNTL_ST(pipe) _PIPE(pipe, \
					IBX_AUD_CNTL_ST_A, \
					IBX_AUD_CNTL_ST_B)
#define IBX_ELD_BUFFER_SIZE		(0x1f << 10)
#define IBX_ELD_ADDRESS			(0x1f << 5)
#define IBX_ELD_ACK			(1 << 4)
#define IBX_AUD_CNTL_ST2		0xE20C0
#define IBX_ELD_VALIDB			(1 << 0)
#define IBX_CP_READYB			(1 << 1)

#define CPT_HDMIW_HDMIEDID_A		0xE5050
#define CPT_HDMIW_HDMIEDID_B		0xE5150
#define CPT_HDMIW_HDMIEDID(pipe) _PIPE(pipe, \
					CPT_HDMIW_HDMIEDID_A, \
					CPT_HDMIW_HDMIEDID_B)
#define CPT_AUD_CNTL_ST_A		0xE50B4
#define CPT_AUD_CNTL_ST_B		0xE51B4
#define CPT_AUD_CNTL_ST(pipe) _PIPE(pipe, \
					CPT_AUD_CNTL_ST_A, \
					CPT_AUD_CNTL_ST_B)
#define CPT_AUD_CNTRL_ST2		0xE50C0

#define VLV_HDMIW_HDMIEDID_A		(VLV_DISPLAY_BASE + 0x62050)
#define VLV_HDMIW_HDMIEDID_B		(VLV_DISPLAY_BASE + 0x62150)
#define VLV_HDMIW_HDMIEDID(pipe) _PIPE(pipe, \
					VLV_HDMIW_HDMIEDID_A, \
					VLV_HDMIW_HDMIEDID_B)
#define VLV_AUD_CNTL_ST_A		(VLV_DISPLAY_BASE + 0x620B4)
#define VLV_AUD_CNTL_ST_B		(VLV_DISPLAY_BASE + 0x621B4)
#define VLV_AUD_CNTL_ST(pipe) _PIPE(pipe, \
					VLV_AUD_CNTL_ST_A, \
					VLV_AUD_CNTL_ST_B)
#define VLV_AUD_CNTL_ST2		(VLV_DISPLAY_BASE + 0x620C0)

/* These are the 4 32-bit write offset registers for each stream
 * output buffer.  It determines the offset from the
 * 3DSTATE_SO_BUFFERs that the next streamed vertex output goes to.
 */
#define GEN7_SO_WRITE_OFFSET(n)		(0x5280 + (n) * 4)

#define IBX_AUD_CONFIG_A			0xe2000
#define IBX_AUD_CONFIG_B			0xe2100
#define IBX_AUD_CFG(pipe) _PIPE(pipe, \
					IBX_AUD_CONFIG_A, \
					IBX_AUD_CONFIG_B)
#define CPT_AUD_CONFIG_A			0xe5000
#define CPT_AUD_CONFIG_B			0xe5100
#define CPT_AUD_CFG(pipe) _PIPE(pipe, \
					CPT_AUD_CONFIG_A, \
					CPT_AUD_CONFIG_B)
#define VLV_AUD_CONFIG_A		(VLV_DISPLAY_BASE + 0x62000)
#define VLV_AUD_CONFIG_B		(VLV_DISPLAY_BASE + 0x62100)
#define VLV_AUD_CFG(pipe) _PIPE(pipe, \
					VLV_AUD_CONFIG_A, \
					VLV_AUD_CONFIG_B)

#define   AUD_CONFIG_N_VALUE_INDEX		(1 << 29)
#define   AUD_CONFIG_N_PROG_ENABLE		(1 << 28)
#define   AUD_CONFIG_UPPER_N_SHIFT		20
#define   AUD_CONFIG_UPPER_N_VALUE		(0xff << 20)
#define   AUD_CONFIG_LOWER_N_SHIFT		4
#define   AUD_CONFIG_LOWER_N_VALUE		(0xfff << 4)
#define   AUD_CONFIG_PIXEL_CLOCK_HDMI_SHIFT	16
#define   AUD_CONFIG_PIXEL_CLOCK_HDMI_MASK	(0xf << 16)
#define   AUD_CONFIG_PIXEL_CLOCK_HDMI_25175	(0 << 16)
#define   AUD_CONFIG_PIXEL_CLOCK_HDMI_25200	(1 << 16)
#define   AUD_CONFIG_PIXEL_CLOCK_HDMI_27000	(2 << 16)
#define   AUD_CONFIG_PIXEL_CLOCK_HDMI_27027	(3 << 16)
#define   AUD_CONFIG_PIXEL_CLOCK_HDMI_54000	(4 << 16)
#define   AUD_CONFIG_PIXEL_CLOCK_HDMI_54054	(5 << 16)
#define   AUD_CONFIG_PIXEL_CLOCK_HDMI_74176	(6 << 16)
#define   AUD_CONFIG_PIXEL_CLOCK_HDMI_74250	(7 << 16)
#define   AUD_CONFIG_PIXEL_CLOCK_HDMI_148352	(8 << 16)
#define   AUD_CONFIG_PIXEL_CLOCK_HDMI_148500	(9 << 16)
#define   AUD_CONFIG_DISABLE_NCTS		(1 << 3)

/* HSW Audio */
#define   HSW_AUD_CONFIG_A		0x65000 /* Audio Configuration Transcoder A */
#define   HSW_AUD_CONFIG_B		0x65100 /* Audio Configuration Transcoder B */
#define   HSW_AUD_CFG(pipe) _PIPE(pipe, \
					HSW_AUD_CONFIG_A, \
					HSW_AUD_CONFIG_B)

#define   HSW_AUD_MISC_CTRL_A		0x65010 /* Audio Misc Control Convert 1 */
#define   HSW_AUD_MISC_CTRL_B		0x65110 /* Audio Misc Control Convert 2 */
#define   HSW_AUD_MISC_CTRL(pipe) _PIPE(pipe, \
					HSW_AUD_MISC_CTRL_A, \
					HSW_AUD_MISC_CTRL_B)

#define   HSW_AUD_DIP_ELD_CTRL_ST_A	0x650b4 /* Audio DIP and ELD Control State Transcoder A */
#define   HSW_AUD_DIP_ELD_CTRL_ST_B	0x651b4 /* Audio DIP and ELD Control State Transcoder B */
#define   HSW_AUD_DIP_ELD_CTRL(pipe) _PIPE(pipe, \
					HSW_AUD_DIP_ELD_CTRL_ST_A, \
					HSW_AUD_DIP_ELD_CTRL_ST_B)

/* Audio Digital Converter */
#define   HSW_AUD_DIG_CNVT_1		0x65080 /* Audio Converter 1 */
#define   HSW_AUD_DIG_CNVT_2		0x65180 /* Audio Converter 1 */
#define   AUD_DIG_CNVT(pipe) _PIPE(pipe, \
					HSW_AUD_DIG_CNVT_1, \
					HSW_AUD_DIG_CNVT_2)
#define   DIP_PORT_SEL_MASK		0x3

#define   HSW_AUD_EDID_DATA_A		0x65050
#define   HSW_AUD_EDID_DATA_B		0x65150
#define   HSW_AUD_EDID_DATA(pipe) _PIPE(pipe, \
					HSW_AUD_EDID_DATA_A, \
					HSW_AUD_EDID_DATA_B)

#define   HSW_AUD_PIPE_CONV_CFG		0x6507c /* Audio pipe and converter configs */
#define   HSW_AUD_PIN_ELD_CP_VLD	0x650c0 /* Audio ELD and CP Ready Status */
#define   AUDIO_INACTIVE_C		(1<<11)
#define   AUDIO_INACTIVE_B		(1<<7)
#define   AUDIO_INACTIVE_A		(1<<3)
#define   AUDIO_OUTPUT_ENABLE_A		(1<<2)
#define   AUDIO_OUTPUT_ENABLE_B		(1<<6)
#define   AUDIO_OUTPUT_ENABLE_C		(1<<10)
#define   AUDIO_ELD_VALID_A		(1<<0)
#define   AUDIO_ELD_VALID_B		(1<<4)
#define   AUDIO_ELD_VALID_C		(1<<8)
#define   AUDIO_CP_READY_A		(1<<1)
#define   AUDIO_CP_READY_B		(1<<5)
#define   AUDIO_CP_READY_C		(1<<9)

/* HSW Power Wells */
#define HSW_PWR_WELL_BIOS			0x45400 /* CTL1 */
#define HSW_PWR_WELL_DRIVER			0x45404 /* CTL2 */
#define HSW_PWR_WELL_KVMR			0x45408 /* CTL3 */
#define HSW_PWR_WELL_DEBUG			0x4540C /* CTL4 */
#define   HSW_PWR_WELL_ENABLE_REQUEST		(1<<31)
#define   HSW_PWR_WELL_STATE_ENABLED		(1<<30)
#define HSW_PWR_WELL_CTL5			0x45410
#define   HSW_PWR_WELL_ENABLE_SINGLE_STEP	(1<<31)
#define   HSW_PWR_WELL_PWR_GATE_OVERRIDE	(1<<20)
#define   HSW_PWR_WELL_FORCE_ON			(1<<19)
#define HSW_PWR_WELL_CTL6			0x45414

/* Per-pipe DDI Function Control */
#define TRANS_DDI_FUNC_CTL_A		0x60400
#define TRANS_DDI_FUNC_CTL_B		0x61400
#define TRANS_DDI_FUNC_CTL_C		0x62400
#define TRANS_DDI_FUNC_CTL_EDP		0x6F400
#define TRANS_DDI_FUNC_CTL(tran) _TRANSCODER(tran, TRANS_DDI_FUNC_CTL_A, \
						   TRANS_DDI_FUNC_CTL_B)
#define  TRANS_DDI_FUNC_ENABLE		(1<<31)
/* Those bits are ignored by pipe EDP since it can only connect to DDI A */
#define  TRANS_DDI_PORT_MASK		(7<<28)
#define  TRANS_DDI_SELECT_PORT(x)	((x)<<28)
#define  TRANS_DDI_PORT_NONE		(0<<28)
#define  TRANS_DDI_MODE_SELECT_MASK	(7<<24)
#define  TRANS_DDI_MODE_SELECT_HDMI	(0<<24)
#define  TRANS_DDI_MODE_SELECT_DVI	(1<<24)
#define  TRANS_DDI_MODE_SELECT_DP_SST	(2<<24)
#define  TRANS_DDI_MODE_SELECT_DP_MST	(3<<24)
#define  TRANS_DDI_MODE_SELECT_FDI	(4<<24)
#define  TRANS_DDI_BPC_MASK		(7<<20)
#define  TRANS_DDI_BPC_8		(0<<20)
#define  TRANS_DDI_BPC_10		(1<<20)
#define  TRANS_DDI_BPC_6		(2<<20)
#define  TRANS_DDI_BPC_12		(3<<20)
#define  TRANS_DDI_PVSYNC		(1<<17)
#define  TRANS_DDI_PHSYNC		(1<<16)
#define  TRANS_DDI_EDP_INPUT_MASK	(7<<12)
#define  TRANS_DDI_EDP_INPUT_A_ON	(0<<12)
#define  TRANS_DDI_EDP_INPUT_A_ONOFF	(4<<12)
#define  TRANS_DDI_EDP_INPUT_B_ONOFF	(5<<12)
#define  TRANS_DDI_EDP_INPUT_C_ONOFF	(6<<12)
#define  TRANS_DDI_BFI_ENABLE		(1<<4)

/* DisplayPort Transport Control */
#define DP_TP_CTL_A			0x64040
#define DP_TP_CTL_B			0x64140
#define DP_TP_CTL(port) _PORT(port, DP_TP_CTL_A, DP_TP_CTL_B)
#define  DP_TP_CTL_ENABLE			(1<<31)
#define  DP_TP_CTL_MODE_SST			(0<<27)
#define  DP_TP_CTL_MODE_MST			(1<<27)
#define  DP_TP_CTL_ENHANCED_FRAME_ENABLE	(1<<18)
#define  DP_TP_CTL_FDI_AUTOTRAIN		(1<<15)
#define  DP_TP_CTL_LINK_TRAIN_MASK		(7<<8)
#define  DP_TP_CTL_LINK_TRAIN_PAT1		(0<<8)
#define  DP_TP_CTL_LINK_TRAIN_PAT2		(1<<8)
#define  DP_TP_CTL_LINK_TRAIN_PAT3		(4<<8)
#define  DP_TP_CTL_LINK_TRAIN_IDLE		(2<<8)
#define  DP_TP_CTL_LINK_TRAIN_NORMAL		(3<<8)
#define  DP_TP_CTL_SCRAMBLE_DISABLE		(1<<7)

/* DisplayPort Transport Status */
#define DP_TP_STATUS_A			0x64044
#define DP_TP_STATUS_B			0x64144
#define DP_TP_STATUS(port) _PORT(port, DP_TP_STATUS_A, DP_TP_STATUS_B)
#define  DP_TP_STATUS_IDLE_DONE		(1<<25)
#define  DP_TP_STATUS_AUTOTRAIN_DONE	(1<<12)

/* DDI Buffer Control */
#define DDI_BUF_CTL_A				0x64000
#define DDI_BUF_CTL_B				0x64100
#define DDI_BUF_CTL(port) _PORT(port, DDI_BUF_CTL_A, DDI_BUF_CTL_B)
#define  DDI_BUF_CTL_ENABLE			(1<<31)
/* Haswell */
#define  DDI_BUF_EMP_400MV_0DB_HSW		(0<<24)   /* Sel0 */
#define  DDI_BUF_EMP_400MV_3_5DB_HSW		(1<<24)   /* Sel1 */
#define  DDI_BUF_EMP_400MV_6DB_HSW		(2<<24)   /* Sel2 */
#define  DDI_BUF_EMP_400MV_9_5DB_HSW		(3<<24)   /* Sel3 */
#define  DDI_BUF_EMP_600MV_0DB_HSW		(4<<24)   /* Sel4 */
#define  DDI_BUF_EMP_600MV_3_5DB_HSW		(5<<24)   /* Sel5 */
#define  DDI_BUF_EMP_600MV_6DB_HSW		(6<<24)   /* Sel6 */
#define  DDI_BUF_EMP_800MV_0DB_HSW		(7<<24)   /* Sel7 */
#define  DDI_BUF_EMP_800MV_3_5DB_HSW		(8<<24)   /* Sel8 */
/* Broadwell */
#define  DDI_BUF_EMP_400MV_0DB_BDW		(0<<24)   /* Sel0 */
#define  DDI_BUF_EMP_400MV_3_5DB_BDW		(1<<24)   /* Sel1 */
#define  DDI_BUF_EMP_400MV_6DB_BDW		(2<<24)   /* Sel2 */
#define  DDI_BUF_EMP_600MV_0DB_BDW		(3<<24)   /* Sel3 */
#define  DDI_BUF_EMP_600MV_3_5DB_BDW		(4<<24)   /* Sel4 */
#define  DDI_BUF_EMP_600MV_6DB_BDW		(5<<24)   /* Sel5 */
#define  DDI_BUF_EMP_800MV_0DB_BDW		(6<<24)   /* Sel6 */
#define  DDI_BUF_EMP_800MV_3_5DB_BDW		(7<<24)   /* Sel7 */
#define  DDI_BUF_EMP_1200MV_0DB_BDW		(8<<24)   /* Sel8 */
#define  DDI_BUF_EMP_MASK			(0xf<<24)
#define  DDI_BUF_PORT_REVERSAL			(1<<16)
#define  DDI_BUF_IS_IDLE			(1<<7)
#define  DDI_A_4_LANES				(1<<4)
#define  DDI_PORT_WIDTH(width)			(((width) - 1) << 1)
#define  DDI_INIT_DISPLAY_DETECTED		(1<<0)

/* DDI Buffer Translations */
#define DDI_BUF_TRANS_A				0x64E00
#define DDI_BUF_TRANS_B				0x64E60
#define DDI_BUF_TRANS(port) _PORT(port, DDI_BUF_TRANS_A, DDI_BUF_TRANS_B)

/* Sideband Interface (SBI) is programmed indirectly, via
 * SBI_ADDR, which contains the register offset; and SBI_DATA,
 * which contains the payload */
#define SBI_ADDR			0xC6000
#define SBI_DATA			0xC6004
#define SBI_CTL_STAT			0xC6008
#define  SBI_CTL_DEST_ICLK		(0x0<<16)
#define  SBI_CTL_DEST_MPHY		(0x1<<16)
#define  SBI_CTL_OP_IORD		(0x2<<8)
#define  SBI_CTL_OP_IOWR		(0x3<<8)
#define  SBI_CTL_OP_CRRD		(0x6<<8)
#define  SBI_CTL_OP_CRWR		(0x7<<8)
#define  SBI_RESPONSE_FAIL		(0x1<<1)
#define  SBI_RESPONSE_SUCCESS		(0x0<<1)
#define  SBI_BUSY			(0x1<<0)
#define  SBI_READY			(0x0<<0)

/* SBI offsets */
#define  SBI_SSCDIVINTPHASE6			0x0600
#define   SBI_SSCDIVINTPHASE_DIVSEL_MASK	((0x7f)<<1)
#define   SBI_SSCDIVINTPHASE_DIVSEL(x)		((x)<<1)
#define   SBI_SSCDIVINTPHASE_INCVAL_MASK	((0x7f)<<8)
#define   SBI_SSCDIVINTPHASE_INCVAL(x)		((x)<<8)
#define   SBI_SSCDIVINTPHASE_DIR(x)		((x)<<15)
#define   SBI_SSCDIVINTPHASE_PROPAGATE		(1<<0)
#define  SBI_SSCCTL				0x020c
#define  SBI_SSCCTL6				0x060C
#define   SBI_SSCCTL_PATHALT			(1<<3)
#define   SBI_SSCCTL_DISABLE			(1<<0)
#define  SBI_SSCAUXDIV6				0x0610
#define   SBI_SSCAUXDIV_FINALDIV2SEL(x)		((x)<<4)
#define  SBI_DBUFF0				0x2a00
#define  SBI_GEN0				0x1f00
#define   SBI_GEN0_CFG_BUFFENABLE_DISABLE	(1<<0)

/* LPT PIXCLK_GATE */
#define PIXCLK_GATE			0xC6020
#define  PIXCLK_GATE_UNGATE		(1<<0)
#define  PIXCLK_GATE_GATE		(0<<0)

/* SPLL */
#define SPLL_CTL			0x46020
#define  SPLL_PLL_ENABLE		(1<<31)
#define  SPLL_PLL_SSC			(1<<28)
#define  SPLL_PLL_NON_SSC		(2<<28)
#define  SPLL_PLL_FREQ_810MHz		(0<<26)
#define  SPLL_PLL_FREQ_1350MHz		(1<<26)

/* WRPLL */
#define WRPLL_CTL1			0x46040
#define WRPLL_CTL2			0x46060
#define  WRPLL_PLL_ENABLE		(1<<31)
#define  WRPLL_PLL_SELECT_SSC		(0x01<<28)
#define  WRPLL_PLL_SELECT_NON_SSC	(0x02<<28)
#define  WRPLL_PLL_SELECT_LCPLL_2700	(0x03<<28)
/* WRPLL divider programming */
#define  WRPLL_DIVIDER_REFERENCE(x)	((x)<<0)
#define  WRPLL_DIVIDER_POST(x)		((x)<<8)
#define  WRPLL_DIVIDER_FEEDBACK(x)	((x)<<16)

/* Port clock selection */
#define PORT_CLK_SEL_A			0x46100
#define PORT_CLK_SEL_B			0x46104
#define PORT_CLK_SEL(port) _PORT(port, PORT_CLK_SEL_A, PORT_CLK_SEL_B)
#define  PORT_CLK_SEL_LCPLL_2700	(0<<29)
#define  PORT_CLK_SEL_LCPLL_1350	(1<<29)
#define  PORT_CLK_SEL_LCPLL_810		(2<<29)
#define  PORT_CLK_SEL_SPLL		(3<<29)
#define  PORT_CLK_SEL_WRPLL1		(4<<29)
#define  PORT_CLK_SEL_WRPLL2		(5<<29)
#define  PORT_CLK_SEL_NONE		(7<<29)

/* Transcoder clock selection */
#define TRANS_CLK_SEL_A			0x46140
#define TRANS_CLK_SEL_B			0x46144
#define TRANS_CLK_SEL(tran) _TRANSCODER(tran, TRANS_CLK_SEL_A, TRANS_CLK_SEL_B)
/* For each transcoder, we need to select the corresponding port clock */
#define  TRANS_CLK_SEL_DISABLED		(0x0<<29)
#define  TRANS_CLK_SEL_PORT(x)		((x+1)<<29)

#define _TRANSA_MSA_MISC		0x60410
#define _TRANSB_MSA_MISC		0x61410
#define TRANS_MSA_MISC(tran) _TRANSCODER(tran, _TRANSA_MSA_MISC, \
					       _TRANSB_MSA_MISC)
#define  TRANS_MSA_SYNC_CLK		(1<<0)
#define  TRANS_MSA_6_BPC		(0<<5)
#define  TRANS_MSA_8_BPC		(1<<5)
#define  TRANS_MSA_10_BPC		(2<<5)
#define  TRANS_MSA_12_BPC		(3<<5)
#define  TRANS_MSA_16_BPC		(4<<5)

/* LCPLL Control */
#define LCPLL_CTL			0x130040
#define  LCPLL_PLL_DISABLE		(1<<31)
#define  LCPLL_PLL_LOCK			(1<<30)
#define  LCPLL_CLK_FREQ_MASK		(3<<26)
#define  LCPLL_CLK_FREQ_450		(0<<26)
#define  LCPLL_CLK_FREQ_54O_BDW		(1<<26)
#define  LCPLL_CLK_FREQ_337_5_BDW	(2<<26)
#define  LCPLL_CLK_FREQ_675_BDW		(3<<26)
#define  LCPLL_CD_CLOCK_DISABLE		(1<<25)
#define  LCPLL_CD2X_CLOCK_DISABLE	(1<<23)
#define  LCPLL_POWER_DOWN_ALLOW		(1<<22)
#define  LCPLL_CD_SOURCE_FCLK		(1<<21)
#define  LCPLL_CD_SOURCE_FCLK_DONE	(1<<19)

#define D_COMP				(MCHBAR_MIRROR_BASE_SNB + 0x5F0C)
#define  D_COMP_RCOMP_IN_PROGRESS	(1<<9)
#define  D_COMP_COMP_FORCE		(1<<8)
#define  D_COMP_COMP_DISABLE		(1<<0)

/* Pipe WM_LINETIME - watermark line time */
#define PIPE_WM_LINETIME_A		0x45270
#define PIPE_WM_LINETIME_B		0x45274
#define PIPE_WM_LINETIME(pipe) _PIPE(pipe, PIPE_WM_LINETIME_A, \
					   PIPE_WM_LINETIME_B)
#define   PIPE_WM_LINETIME_MASK			(0x1ff)
#define   PIPE_WM_LINETIME_TIME(x)		((x))
#define   PIPE_WM_LINETIME_IPS_LINETIME_MASK	(0x1ff<<16)
#define   PIPE_WM_LINETIME_IPS_LINETIME(x)	((x)<<16)

/* SFUSE_STRAP */
#define SFUSE_STRAP			0xc2014
#define  SFUSE_STRAP_DDIB_DETECTED	(1<<2)
#define  SFUSE_STRAP_DDIC_DETECTED	(1<<1)
#define  SFUSE_STRAP_DDID_DETECTED	(1<<0)

#define WM_MISC				0x45260
#define  WM_MISC_DATA_PARTITION_5_6	(1 << 0)

#define WM_DBG				0x45280
#define  WM_DBG_DISALLOW_MULTIPLE_LP	(1<<0)
#define  WM_DBG_DISALLOW_MAXFIFO	(1<<1)
#define  WM_DBG_DISALLOW_SPRITE		(1<<2)

/* pipe CSC */
#define _PIPE_A_CSC_COEFF_RY_GY	0x49010
#define _PIPE_A_CSC_COEFF_BY	0x49014
#define _PIPE_A_CSC_COEFF_RU_GU	0x49018
#define _PIPE_A_CSC_COEFF_BU	0x4901c
#define _PIPE_A_CSC_COEFF_RV_GV	0x49020
#define _PIPE_A_CSC_COEFF_BV	0x49024
#define _PIPE_A_CSC_MODE	0x49028
#define   CSC_BLACK_SCREEN_OFFSET	(1 << 2)
#define   CSC_POSITION_BEFORE_GAMMA	(1 << 1)
#define   CSC_MODE_YUV_TO_RGB		(1 << 0)
#define _PIPE_A_CSC_PREOFF_HI	0x49030
#define _PIPE_A_CSC_PREOFF_ME	0x49034
#define _PIPE_A_CSC_PREOFF_LO	0x49038
#define _PIPE_A_CSC_POSTOFF_HI	0x49040
#define _PIPE_A_CSC_POSTOFF_ME	0x49044
#define _PIPE_A_CSC_POSTOFF_LO	0x49048

#define _PIPE_B_CSC_COEFF_RY_GY	0x49110
#define _PIPE_B_CSC_COEFF_BY	0x49114
#define _PIPE_B_CSC_COEFF_RU_GU	0x49118
#define _PIPE_B_CSC_COEFF_BU	0x4911c
#define _PIPE_B_CSC_COEFF_RV_GV	0x49120
#define _PIPE_B_CSC_COEFF_BV	0x49124
#define _PIPE_B_CSC_MODE	0x49128
#define _PIPE_B_CSC_PREOFF_HI	0x49130
#define _PIPE_B_CSC_PREOFF_ME	0x49134
#define _PIPE_B_CSC_PREOFF_LO	0x49138
#define _PIPE_B_CSC_POSTOFF_HI	0x49140
#define _PIPE_B_CSC_POSTOFF_ME	0x49144
#define _PIPE_B_CSC_POSTOFF_LO	0x49148

#define PIPE_CSC_COEFF_RY_GY(pipe) _PIPE(pipe, _PIPE_A_CSC_COEFF_RY_GY, _PIPE_B_CSC_COEFF_RY_GY)
#define PIPE_CSC_COEFF_BY(pipe) _PIPE(pipe, _PIPE_A_CSC_COEFF_BY, _PIPE_B_CSC_COEFF_BY)
#define PIPE_CSC_COEFF_RU_GU(pipe) _PIPE(pipe, _PIPE_A_CSC_COEFF_RU_GU, _PIPE_B_CSC_COEFF_RU_GU)
#define PIPE_CSC_COEFF_BU(pipe) _PIPE(pipe, _PIPE_A_CSC_COEFF_BU, _PIPE_B_CSC_COEFF_BU)
#define PIPE_CSC_COEFF_RV_GV(pipe) _PIPE(pipe, _PIPE_A_CSC_COEFF_RV_GV, _PIPE_B_CSC_COEFF_RV_GV)
#define PIPE_CSC_COEFF_BV(pipe) _PIPE(pipe, _PIPE_A_CSC_COEFF_BV, _PIPE_B_CSC_COEFF_BV)
#define PIPE_CSC_MODE(pipe) _PIPE(pipe, _PIPE_A_CSC_MODE, _PIPE_B_CSC_MODE)
#define PIPE_CSC_PREOFF_HI(pipe) _PIPE(pipe, _PIPE_A_CSC_PREOFF_HI, _PIPE_B_CSC_PREOFF_HI)
#define PIPE_CSC_PREOFF_ME(pipe) _PIPE(pipe, _PIPE_A_CSC_PREOFF_ME, _PIPE_B_CSC_PREOFF_ME)
#define PIPE_CSC_PREOFF_LO(pipe) _PIPE(pipe, _PIPE_A_CSC_PREOFF_LO, _PIPE_B_CSC_PREOFF_LO)
#define PIPE_CSC_POSTOFF_HI(pipe) _PIPE(pipe, _PIPE_A_CSC_POSTOFF_HI, _PIPE_B_CSC_POSTOFF_HI)
#define PIPE_CSC_POSTOFF_ME(pipe) _PIPE(pipe, _PIPE_A_CSC_POSTOFF_ME, _PIPE_B_CSC_POSTOFF_ME)
#define PIPE_CSC_POSTOFF_LO(pipe) _PIPE(pipe, _PIPE_A_CSC_POSTOFF_LO, _PIPE_B_CSC_POSTOFF_LO)

/* VLV MIPI registers */

#define _MIPIA_PORT_CTRL			(VLV_DISPLAY_BASE + 0x61190)
#define _MIPIB_PORT_CTRL			(VLV_DISPLAY_BASE + 0x61700)
#define MIPI_PORT_CTRL(pipe)		_PIPE(pipe, _MIPIA_PORT_CTRL, _MIPIB_PORT_CTRL)
#define  DPI_ENABLE					(1 << 31) /* A + B */
#define  MIPIA_MIPI4DPHY_DELAY_COUNT_SHIFT		27
#define  MIPIA_MIPI4DPHY_DELAY_COUNT_MASK		(0xf << 27)
#define  DUAL_LINK_MODE_MASK				(1 << 26)
#define  DUAL_LINK_MODE_FRONT_BACK			(0 << 26)
#define  DUAL_LINK_MODE_PIXEL_ALTERNATIVE		(1 << 26)
#define  DITHERING_ENABLE				(1 << 25) /* A + B */
#define  FLOPPED_HSTX					(1 << 23)
#define  DE_INVERT					(1 << 19) /* XXX */
#define  MIPIA_FLISDSI_DELAY_COUNT_SHIFT		18
#define  MIPIA_FLISDSI_DELAY_COUNT_MASK			(0xf << 18)
#define  AFE_LATCHOUT					(1 << 17)
#define  LP_OUTPUT_HOLD					(1 << 16)
#define  MIPIB_FLISDSI_DELAY_COUNT_HIGH_SHIFT		15
#define  MIPIB_FLISDSI_DELAY_COUNT_HIGH_MASK		(1 << 15)
#define  MIPIB_MIPI4DPHY_DELAY_COUNT_SHIFT		11
#define  MIPIB_MIPI4DPHY_DELAY_COUNT_MASK		(0xf << 11)
#define  CSB_SHIFT					9
#define  CSB_MASK					(3 << 9)
#define  CSB_20MHZ					(0 << 9)
#define  CSB_10MHZ					(1 << 9)
#define  CSB_40MHZ					(2 << 9)
#define  BANDGAP_MASK					(1 << 8)
#define  BANDGAP_PNW_CIRCUIT				(0 << 8)
#define  BANDGAP_LNC_CIRCUIT				(1 << 8)
#define  MIPIB_FLISDSI_DELAY_COUNT_LOW_SHIFT		5
#define  MIPIB_FLISDSI_DELAY_COUNT_LOW_MASK		(7 << 5)
#define  TEARING_EFFECT_DELAY				(1 << 4) /* A + B */
#define  TEARING_EFFECT_SHIFT				2 /* A + B */
#define  TEARING_EFFECT_MASK				(3 << 2)
#define  TEARING_EFFECT_OFF				(0 << 2)
#define  TEARING_EFFECT_DSI				(1 << 2)
#define  TEARING_EFFECT_GPIO				(2 << 2)
#define  LANE_CONFIGURATION_SHIFT			0
#define  LANE_CONFIGURATION_MASK			(3 << 0)
#define  LANE_CONFIGURATION_4LANE			(0 << 0)
#define  LANE_CONFIGURATION_DUAL_LINK_A			(1 << 0)
#define  LANE_CONFIGURATION_DUAL_LINK_B			(2 << 0)

#define _MIPIA_TEARING_CTRL			(VLV_DISPLAY_BASE + 0x61194)
#define _MIPIB_TEARING_CTRL			(VLV_DISPLAY_BASE + 0x61704)
#define MIPI_TEARING_CTRL(pipe)		_PIPE(pipe, _MIPIA_TEARING_CTRL, _MIPIB_TEARING_CTRL)
#define  TEARING_EFFECT_DELAY_SHIFT			0
#define  TEARING_EFFECT_DELAY_MASK			(0xffff << 0)

/* XXX: all bits reserved */
#define _MIPIA_AUTOPWG				(VLV_DISPLAY_BASE + 0x611a0)

/* MIPI DSI Controller and D-PHY registers */

#define _MIPIA_DEVICE_READY			(VLV_DISPLAY_BASE + 0xb000)
#define _MIPIB_DEVICE_READY			(VLV_DISPLAY_BASE + 0xb800)
#define MIPI_DEVICE_READY(pipe)		_PIPE(pipe, _MIPIA_DEVICE_READY, _MIPIB_DEVICE_READY)
#define  BUS_POSSESSION					(1 << 3) /* set to give bus to receiver */
#define  ULPS_STATE_MASK				(3 << 1)
#define  ULPS_STATE_ENTER				(2 << 1)
#define  ULPS_STATE_EXIT				(1 << 1)
#define  ULPS_STATE_NORMAL_OPERATION			(0 << 1)
#define  DEVICE_READY					(1 << 0)

#define _MIPIA_INTR_STAT			(VLV_DISPLAY_BASE + 0xb004)
#define _MIPIB_INTR_STAT			(VLV_DISPLAY_BASE + 0xb804)
#define MIPI_INTR_STAT(pipe)		_PIPE(pipe, _MIPIA_INTR_STAT, _MIPIB_INTR_STAT)
#define _MIPIA_INTR_EN				(VLV_DISPLAY_BASE + 0xb008)
#define _MIPIB_INTR_EN				(VLV_DISPLAY_BASE + 0xb808)
#define MIPI_INTR_EN(pipe)		_PIPE(pipe, _MIPIA_INTR_EN, _MIPIB_INTR_EN)
#define  TEARING_EFFECT					(1 << 31)
#define  SPL_PKT_SENT_INTERRUPT				(1 << 30)
#define  GEN_READ_DATA_AVAIL				(1 << 29)
#define  LP_GENERIC_WR_FIFO_FULL			(1 << 28)
#define  HS_GENERIC_WR_FIFO_FULL			(1 << 27)
#define  RX_PROT_VIOLATION				(1 << 26)
#define  RX_INVALID_TX_LENGTH				(1 << 25)
#define  ACK_WITH_NO_ERROR				(1 << 24)
#define  TURN_AROUND_ACK_TIMEOUT			(1 << 23)
#define  LP_RX_TIMEOUT					(1 << 22)
#define  HS_TX_TIMEOUT					(1 << 21)
#define  DPI_FIFO_UNDERRUN				(1 << 20)
#define  LOW_CONTENTION					(1 << 19)
#define  HIGH_CONTENTION				(1 << 18)
#define  TXDSI_VC_ID_INVALID				(1 << 17)
#define  TXDSI_DATA_TYPE_NOT_RECOGNISED			(1 << 16)
#define  TXCHECKSUM_ERROR				(1 << 15)
#define  TXECC_MULTIBIT_ERROR				(1 << 14)
#define  TXECC_SINGLE_BIT_ERROR				(1 << 13)
#define  TXFALSE_CONTROL_ERROR				(1 << 12)
#define  RXDSI_VC_ID_INVALID				(1 << 11)
#define  RXDSI_DATA_TYPE_NOT_REGOGNISED			(1 << 10)
#define  RXCHECKSUM_ERROR				(1 << 9)
#define  RXECC_MULTIBIT_ERROR				(1 << 8)
#define  RXECC_SINGLE_BIT_ERROR				(1 << 7)
#define  RXFALSE_CONTROL_ERROR				(1 << 6)
#define  RXHS_RECEIVE_TIMEOUT_ERROR			(1 << 5)
#define  RX_LP_TX_SYNC_ERROR				(1 << 4)
#define  RXEXCAPE_MODE_ENTRY_ERROR			(1 << 3)
#define  RXEOT_SYNC_ERROR				(1 << 2)
#define  RXSOT_SYNC_ERROR				(1 << 1)
#define  RXSOT_ERROR					(1 << 0)

#define _MIPIA_DSI_FUNC_PRG			(VLV_DISPLAY_BASE + 0xb00c)
#define _MIPIB_DSI_FUNC_PRG			(VLV_DISPLAY_BASE + 0xb80c)
#define MIPI_DSI_FUNC_PRG(pipe)		_PIPE(pipe, _MIPIA_DSI_FUNC_PRG, _MIPIB_DSI_FUNC_PRG)
#define  CMD_MODE_DATA_WIDTH_MASK			(7 << 13)
#define  CMD_MODE_NOT_SUPPORTED				(0 << 13)
#define  CMD_MODE_DATA_WIDTH_16_BIT			(1 << 13)
#define  CMD_MODE_DATA_WIDTH_9_BIT			(2 << 13)
#define  CMD_MODE_DATA_WIDTH_8_BIT			(3 << 13)
#define  CMD_MODE_DATA_WIDTH_OPTION1			(4 << 13)
#define  CMD_MODE_DATA_WIDTH_OPTION2			(5 << 13)
#define  VID_MODE_FORMAT_MASK				(0xf << 7)
#define  VID_MODE_NOT_SUPPORTED				(0 << 7)
#define  VID_MODE_FORMAT_RGB565				(1 << 7)
#define  VID_MODE_FORMAT_RGB666				(2 << 7)
#define  VID_MODE_FORMAT_RGB666_LOOSE			(3 << 7)
#define  VID_MODE_FORMAT_RGB888				(4 << 7)
#define  CMD_MODE_CHANNEL_NUMBER_SHIFT			5
#define  CMD_MODE_CHANNEL_NUMBER_MASK			(3 << 5)
#define  VID_MODE_CHANNEL_NUMBER_SHIFT			3
#define  VID_MODE_CHANNEL_NUMBER_MASK			(3 << 3)
#define  DATA_LANES_PRG_REG_SHIFT			0
#define  DATA_LANES_PRG_REG_MASK			(7 << 0)

#define _MIPIA_HS_TX_TIMEOUT			(VLV_DISPLAY_BASE + 0xb010)
#define _MIPIB_HS_TX_TIMEOUT			(VLV_DISPLAY_BASE + 0xb810)
#define MIPI_HS_TX_TIMEOUT(pipe)	_PIPE(pipe, _MIPIA_HS_TX_TIMEOUT, _MIPIB_HS_TX_TIMEOUT)
#define  HIGH_SPEED_TX_TIMEOUT_COUNTER_MASK		0xffffff

#define _MIPIA_LP_RX_TIMEOUT			(VLV_DISPLAY_BASE + 0xb014)
#define _MIPIB_LP_RX_TIMEOUT			(VLV_DISPLAY_BASE + 0xb814)
#define MIPI_LP_RX_TIMEOUT(pipe)	_PIPE(pipe, _MIPIA_LP_RX_TIMEOUT, _MIPIB_LP_RX_TIMEOUT)
#define  LOW_POWER_RX_TIMEOUT_COUNTER_MASK		0xffffff

#define _MIPIA_TURN_AROUND_TIMEOUT		(VLV_DISPLAY_BASE + 0xb018)
#define _MIPIB_TURN_AROUND_TIMEOUT		(VLV_DISPLAY_BASE + 0xb818)
#define MIPI_TURN_AROUND_TIMEOUT(pipe)	_PIPE(pipe, _MIPIA_TURN_AROUND_TIMEOUT, _MIPIB_TURN_AROUND_TIMEOUT)
#define  TURN_AROUND_TIMEOUT_MASK			0x3f

#define _MIPIA_DEVICE_RESET_TIMER		(VLV_DISPLAY_BASE + 0xb01c)
#define _MIPIB_DEVICE_RESET_TIMER		(VLV_DISPLAY_BASE + 0xb81c)
#define MIPI_DEVICE_RESET_TIMER(pipe)	_PIPE(pipe, _MIPIA_DEVICE_RESET_TIMER, _MIPIB_DEVICE_RESET_TIMER)
#define  DEVICE_RESET_TIMER_MASK			0xffff

#define _MIPIA_DPI_RESOLUTION			(VLV_DISPLAY_BASE + 0xb020)
#define _MIPIB_DPI_RESOLUTION			(VLV_DISPLAY_BASE + 0xb820)
#define MIPI_DPI_RESOLUTION(pipe)	_PIPE(pipe, _MIPIA_DPI_RESOLUTION, _MIPIB_DPI_RESOLUTION)
#define  VERTICAL_ADDRESS_SHIFT				16
#define  VERTICAL_ADDRESS_MASK				(0xffff << 16)
#define  HORIZONTAL_ADDRESS_SHIFT			0
#define  HORIZONTAL_ADDRESS_MASK			0xffff

#define _MIPIA_DBI_FIFO_THROTTLE		(VLV_DISPLAY_BASE + 0xb024)
#define _MIPIB_DBI_FIFO_THROTTLE		(VLV_DISPLAY_BASE + 0xb824)
#define MIPI_DBI_FIFO_THROTTLE(pipe)	_PIPE(pipe, _MIPIA_DBI_FIFO_THROTTLE, _MIPIB_DBI_FIFO_THROTTLE)
#define  DBI_FIFO_EMPTY_HALF				(0 << 0)
#define  DBI_FIFO_EMPTY_QUARTER				(1 << 0)
#define  DBI_FIFO_EMPTY_7_LOCATIONS			(2 << 0)

/* regs below are bits 15:0 */
#define _MIPIA_HSYNC_PADDING_COUNT		(VLV_DISPLAY_BASE + 0xb028)
#define _MIPIB_HSYNC_PADDING_COUNT		(VLV_DISPLAY_BASE + 0xb828)
#define MIPI_HSYNC_PADDING_COUNT(pipe)	_PIPE(pipe, _MIPIA_HSYNC_PADDING_COUNT, _MIPIB_HSYNC_PADDING_COUNT)

#define _MIPIA_HBP_COUNT			(VLV_DISPLAY_BASE + 0xb02c)
#define _MIPIB_HBP_COUNT			(VLV_DISPLAY_BASE + 0xb82c)
#define MIPI_HBP_COUNT(pipe)		_PIPE(pipe, _MIPIA_HBP_COUNT, _MIPIB_HBP_COUNT)

#define _MIPIA_HFP_COUNT			(VLV_DISPLAY_BASE + 0xb030)
#define _MIPIB_HFP_COUNT			(VLV_DISPLAY_BASE + 0xb830)
#define MIPI_HFP_COUNT(pipe)		_PIPE(pipe, _MIPIA_HFP_COUNT, _MIPIB_HFP_COUNT)

#define _MIPIA_HACTIVE_AREA_COUNT		(VLV_DISPLAY_BASE + 0xb034)
#define _MIPIB_HACTIVE_AREA_COUNT		(VLV_DISPLAY_BASE + 0xb834)
#define MIPI_HACTIVE_AREA_COUNT(pipe)	_PIPE(pipe, _MIPIA_HACTIVE_AREA_COUNT, _MIPIB_HACTIVE_AREA_COUNT)

#define _MIPIA_VSYNC_PADDING_COUNT		(VLV_DISPLAY_BASE + 0xb038)
#define _MIPIB_VSYNC_PADDING_COUNT		(VLV_DISPLAY_BASE + 0xb838)
#define MIPI_VSYNC_PADDING_COUNT(pipe)	_PIPE(pipe, _MIPIA_VSYNC_PADDING_COUNT, _MIPIB_VSYNC_PADDING_COUNT)

#define _MIPIA_VBP_COUNT			(VLV_DISPLAY_BASE + 0xb03c)
#define _MIPIB_VBP_COUNT			(VLV_DISPLAY_BASE + 0xb83c)
#define MIPI_VBP_COUNT(pipe)		_PIPE(pipe, _MIPIA_VBP_COUNT, _MIPIB_VBP_COUNT)

#define _MIPIA_VFP_COUNT			(VLV_DISPLAY_BASE + 0xb040)
#define _MIPIB_VFP_COUNT			(VLV_DISPLAY_BASE + 0xb840)
#define MIPI_VFP_COUNT(pipe)		_PIPE(pipe, _MIPIA_VFP_COUNT, _MIPIB_VFP_COUNT)

#define _MIPIA_HIGH_LOW_SWITCH_COUNT		(VLV_DISPLAY_BASE + 0xb044)
#define _MIPIB_HIGH_LOW_SWITCH_COUNT		(VLV_DISPLAY_BASE + 0xb844)
#define MIPI_HIGH_LOW_SWITCH_COUNT(pipe)	_PIPE(pipe, _MIPIA_HIGH_LOW_SWITCH_COUNT, _MIPIB_HIGH_LOW_SWITCH_COUNT)
/* regs above are bits 15:0 */

#define _MIPIA_DPI_CONTROL			(VLV_DISPLAY_BASE + 0xb048)
#define _MIPIB_DPI_CONTROL			(VLV_DISPLAY_BASE + 0xb848)
#define MIPI_DPI_CONTROL(pipe)		_PIPE(pipe, _MIPIA_DPI_CONTROL, _MIPIB_DPI_CONTROL)
#define  DPI_LP_MODE					(1 << 6)
#define  BACKLIGHT_OFF					(1 << 5)
#define  BACKLIGHT_ON					(1 << 4)
#define  COLOR_MODE_OFF					(1 << 3)
#define  COLOR_MODE_ON					(1 << 2)
#define  TURN_ON					(1 << 1)
#define  SHUTDOWN					(1 << 0)

#define _MIPIA_DPI_DATA				(VLV_DISPLAY_BASE + 0xb04c)
#define _MIPIB_DPI_DATA				(VLV_DISPLAY_BASE + 0xb84c)
#define MIPI_DPI_DATA(pipe)		_PIPE(pipe, _MIPIA_DPI_DATA, _MIPIB_DPI_DATA)
#define  COMMAND_BYTE_SHIFT				0
#define  COMMAND_BYTE_MASK				(0x3f << 0)

#define _MIPIA_INIT_COUNT			(VLV_DISPLAY_BASE + 0xb050)
#define _MIPIB_INIT_COUNT			(VLV_DISPLAY_BASE + 0xb850)
#define MIPI_INIT_COUNT(pipe)		_PIPE(pipe, _MIPIA_INIT_COUNT, _MIPIB_INIT_COUNT)
#define  MASTER_INIT_TIMER_SHIFT			0
#define  MASTER_INIT_TIMER_MASK				(0xffff << 0)

#define _MIPIA_MAX_RETURN_PKT_SIZE		(VLV_DISPLAY_BASE + 0xb054)
#define _MIPIB_MAX_RETURN_PKT_SIZE		(VLV_DISPLAY_BASE + 0xb854)
#define MIPI_MAX_RETURN_PKT_SIZE(pipe)	_PIPE(pipe, _MIPIA_MAX_RETURN_PKT_SIZE, _MIPIB_MAX_RETURN_PKT_SIZE)
#define  MAX_RETURN_PKT_SIZE_SHIFT			0
#define  MAX_RETURN_PKT_SIZE_MASK			(0x3ff << 0)

#define _MIPIA_VIDEO_MODE_FORMAT		(VLV_DISPLAY_BASE + 0xb058)
#define _MIPIB_VIDEO_MODE_FORMAT		(VLV_DISPLAY_BASE + 0xb858)
#define MIPI_VIDEO_MODE_FORMAT(pipe)	_PIPE(pipe, _MIPIA_VIDEO_MODE_FORMAT, _MIPIB_VIDEO_MODE_FORMAT)
#define  RANDOM_DPI_DISPLAY_RESOLUTION			(1 << 4)
#define  DISABLE_VIDEO_BTA				(1 << 3)
#define  IP_TG_CONFIG					(1 << 2)
#define  VIDEO_MODE_NON_BURST_WITH_SYNC_PULSE		(1 << 0)
#define  VIDEO_MODE_NON_BURST_WITH_SYNC_EVENTS		(2 << 0)
#define  VIDEO_MODE_BURST				(3 << 0)

#define _MIPIA_EOT_DISABLE			(VLV_DISPLAY_BASE + 0xb05c)
#define _MIPIB_EOT_DISABLE			(VLV_DISPLAY_BASE + 0xb85c)
#define MIPI_EOT_DISABLE(pipe)		_PIPE(pipe, _MIPIA_EOT_DISABLE, _MIPIB_EOT_DISABLE)
#define  LP_RX_TIMEOUT_ERROR_RECOVERY_DISABLE		(1 << 7)
#define  HS_RX_TIMEOUT_ERROR_RECOVERY_DISABLE		(1 << 6)
#define  LOW_CONTENTION_RECOVERY_DISABLE		(1 << 5)
#define  HIGH_CONTENTION_RECOVERY_DISABLE		(1 << 4)
#define  TXDSI_TYPE_NOT_RECOGNISED_ERROR_RECOVERY_DISABLE (1 << 3)
#define  TXECC_MULTIBIT_ERROR_RECOVERY_DISABLE		(1 << 2)
#define  CLOCKSTOP					(1 << 1)
#define  EOT_DISABLE					(1 << 0)

#define _MIPIA_LP_BYTECLK			(VLV_DISPLAY_BASE + 0xb060)
#define _MIPIB_LP_BYTECLK			(VLV_DISPLAY_BASE + 0xb860)
#define MIPI_LP_BYTECLK(pipe)		_PIPE(pipe, _MIPIA_LP_BYTECLK, _MIPIB_LP_BYTECLK)
#define  LP_BYTECLK_SHIFT				0
#define  LP_BYTECLK_MASK				(0xffff << 0)

/* bits 31:0 */
#define _MIPIA_LP_GEN_DATA			(VLV_DISPLAY_BASE + 0xb064)
#define _MIPIB_LP_GEN_DATA			(VLV_DISPLAY_BASE + 0xb864)
#define MIPI_LP_GEN_DATA(pipe)		_PIPE(pipe, _MIPIA_LP_GEN_DATA, _MIPIB_LP_GEN_DATA)

/* bits 31:0 */
#define _MIPIA_HS_GEN_DATA			(VLV_DISPLAY_BASE + 0xb068)
#define _MIPIB_HS_GEN_DATA			(VLV_DISPLAY_BASE + 0xb868)
#define MIPI_HS_GEN_DATA(pipe)		_PIPE(pipe, _MIPIA_HS_GEN_DATA, _MIPIB_HS_GEN_DATA)

#define _MIPIA_LP_GEN_CTRL			(VLV_DISPLAY_BASE + 0xb06c)
#define _MIPIB_LP_GEN_CTRL			(VLV_DISPLAY_BASE + 0xb86c)
#define MIPI_LP_GEN_CTRL(pipe)		_PIPE(pipe, _MIPIA_LP_GEN_CTRL, _MIPIB_LP_GEN_CTRL)
#define _MIPIA_HS_GEN_CTRL			(VLV_DISPLAY_BASE + 0xb070)
#define _MIPIB_HS_GEN_CTRL			(VLV_DISPLAY_BASE + 0xb870)
#define MIPI_HS_GEN_CTRL(pipe)		_PIPE(pipe, _MIPIA_HS_GEN_CTRL, _MIPIB_HS_GEN_CTRL)
#define  LONG_PACKET_WORD_COUNT_SHIFT			8
#define  LONG_PACKET_WORD_COUNT_MASK			(0xffff << 8)
#define  SHORT_PACKET_PARAM_SHIFT			8
#define  SHORT_PACKET_PARAM_MASK			(0xffff << 8)
#define  VIRTUAL_CHANNEL_SHIFT				6
#define  VIRTUAL_CHANNEL_MASK				(3 << 6)
#define  DATA_TYPE_SHIFT				0
#define  DATA_TYPE_MASK					(3f << 0)
/* data type values, see include/video/mipi_display.h */

#define _MIPIA_GEN_FIFO_STAT			(VLV_DISPLAY_BASE + 0xb074)
#define _MIPIB_GEN_FIFO_STAT			(VLV_DISPLAY_BASE + 0xb874)
#define MIPI_GEN_FIFO_STAT(pipe)	_PIPE(pipe, _MIPIA_GEN_FIFO_STAT, _MIPIB_GEN_FIFO_STAT)
#define  DPI_FIFO_EMPTY					(1 << 28)
#define  DBI_FIFO_EMPTY					(1 << 27)
#define  LP_CTRL_FIFO_EMPTY				(1 << 26)
#define  LP_CTRL_FIFO_HALF_EMPTY			(1 << 25)
#define  LP_CTRL_FIFO_FULL				(1 << 24)
#define  HS_CTRL_FIFO_EMPTY				(1 << 18)
#define  HS_CTRL_FIFO_HALF_EMPTY			(1 << 17)
#define  HS_CTRL_FIFO_FULL				(1 << 16)
#define  LP_DATA_FIFO_EMPTY				(1 << 10)
#define  LP_DATA_FIFO_HALF_EMPTY			(1 << 9)
#define  LP_DATA_FIFO_FULL				(1 << 8)
#define  HS_DATA_FIFO_EMPTY				(1 << 2)
#define  HS_DATA_FIFO_HALF_EMPTY			(1 << 1)
#define  HS_DATA_FIFO_FULL				(1 << 0)

#define _MIPIA_HS_LS_DBI_ENABLE			(VLV_DISPLAY_BASE + 0xb078)
#define _MIPIB_HS_LS_DBI_ENABLE			(VLV_DISPLAY_BASE + 0xb878)
#define MIPI_HS_LP_DBI_ENABLE(pipe)	_PIPE(pipe, _MIPIA_HS_LS_DBI_ENABLE, _MIPIB_HS_LS_DBI_ENABLE)
#define  DBI_HS_LP_MODE_MASK				(1 << 0)
#define  DBI_LP_MODE					(1 << 0)
#define  DBI_HS_MODE					(0 << 0)

#define _MIPIA_DPHY_PARAM			(VLV_DISPLAY_BASE + 0xb080)
#define _MIPIB_DPHY_PARAM			(VLV_DISPLAY_BASE + 0xb880)
#define MIPI_DPHY_PARAM(pipe)		_PIPE(pipe, _MIPIA_DPHY_PARAM, _MIPIB_DPHY_PARAM)
#define  EXIT_ZERO_COUNT_SHIFT				24
#define  EXIT_ZERO_COUNT_MASK				(0x3f << 24)
#define  TRAIL_COUNT_SHIFT				16
#define  TRAIL_COUNT_MASK				(0x1f << 16)
#define  CLK_ZERO_COUNT_SHIFT				8
#define  CLK_ZERO_COUNT_MASK				(0xff << 8)
#define  PREPARE_COUNT_SHIFT				0
#define  PREPARE_COUNT_MASK				(0x3f << 0)

/* bits 31:0 */
#define _MIPIA_DBI_BW_CTRL			(VLV_DISPLAY_BASE + 0xb084)
#define _MIPIB_DBI_BW_CTRL			(VLV_DISPLAY_BASE + 0xb884)
#define MIPI_DBI_BW_CTRL(pipe)		_PIPE(pipe, _MIPIA_DBI_BW_CTRL, _MIPIB_DBI_BW_CTRL)

#define _MIPIA_CLK_LANE_SWITCH_TIME_CNT		(VLV_DISPLAY_BASE + 0xb088)
#define _MIPIB_CLK_LANE_SWITCH_TIME_CNT		(VLV_DISPLAY_BASE + 0xb888)
#define MIPI_CLK_LANE_SWITCH_TIME_CNT(pipe)	_PIPE(pipe, _MIPIA_CLK_LANE_SWITCH_TIME_CNT, _MIPIB_CLK_LANE_SWITCH_TIME_CNT)
#define  LP_HS_SSW_CNT_SHIFT				16
#define  LP_HS_SSW_CNT_MASK				(0xffff << 16)
#define  HS_LP_PWR_SW_CNT_SHIFT				0
#define  HS_LP_PWR_SW_CNT_MASK				(0xffff << 0)

#define _MIPIA_STOP_STATE_STALL			(VLV_DISPLAY_BASE + 0xb08c)
#define _MIPIB_STOP_STATE_STALL			(VLV_DISPLAY_BASE + 0xb88c)
#define MIPI_STOP_STATE_STALL(pipe)	_PIPE(pipe, _MIPIA_STOP_STATE_STALL, _MIPIB_STOP_STATE_STALL)
#define  STOP_STATE_STALL_COUNTER_SHIFT			0
#define  STOP_STATE_STALL_COUNTER_MASK			(0xff << 0)

#define _MIPIA_INTR_STAT_REG_1			(VLV_DISPLAY_BASE + 0xb090)
#define _MIPIB_INTR_STAT_REG_1			(VLV_DISPLAY_BASE + 0xb890)
#define MIPI_INTR_STAT_REG_1(pipe)	_PIPE(pipe, _MIPIA_INTR_STAT_REG_1, _MIPIB_INTR_STAT_REG_1)
#define _MIPIA_INTR_EN_REG_1			(VLV_DISPLAY_BASE + 0xb094)
#define _MIPIB_INTR_EN_REG_1			(VLV_DISPLAY_BASE + 0xb894)
#define MIPI_INTR_EN_REG_1(pipe)	_PIPE(pipe, _MIPIA_INTR_EN_REG_1, _MIPIB_INTR_EN_REG_1)
#define  RX_CONTENTION_DETECTED				(1 << 0)

/* XXX: only pipe A ?!? */
#define MIPIA_DBI_TYPEC_CTRL			(VLV_DISPLAY_BASE + 0xb100)
#define  DBI_TYPEC_ENABLE				(1 << 31)
#define  DBI_TYPEC_WIP					(1 << 30)
#define  DBI_TYPEC_OPTION_SHIFT				28
#define  DBI_TYPEC_OPTION_MASK				(3 << 28)
#define  DBI_TYPEC_FREQ_SHIFT				24
#define  DBI_TYPEC_FREQ_MASK				(0xf << 24)
#define  DBI_TYPEC_OVERRIDE				(1 << 8)
#define  DBI_TYPEC_OVERRIDE_COUNTER_SHIFT		0
#define  DBI_TYPEC_OVERRIDE_COUNTER_MASK		(0xff << 0)


/* MIPI adapter registers */

#define _MIPIA_CTRL				(VLV_DISPLAY_BASE + 0xb104)
#define _MIPIB_CTRL				(VLV_DISPLAY_BASE + 0xb904)
#define MIPI_CTRL(pipe)			_PIPE(pipe, _MIPIA_CTRL, _MIPIB_CTRL)
#define  ESCAPE_CLOCK_DIVIDER_SHIFT			5 /* A only */
#define  ESCAPE_CLOCK_DIVIDER_MASK			(3 << 5)
#define  ESCAPE_CLOCK_DIVIDER_1				(0 << 5)
#define  ESCAPE_CLOCK_DIVIDER_2				(1 << 5)
#define  ESCAPE_CLOCK_DIVIDER_4				(2 << 5)
#define  READ_REQUEST_PRIORITY_SHIFT			3
#define  READ_REQUEST_PRIORITY_MASK			(3 << 3)
#define  READ_REQUEST_PRIORITY_LOW			(0 << 3)
#define  READ_REQUEST_PRIORITY_HIGH			(3 << 3)
#define  RGB_FLIP_TO_BGR				(1 << 2)

#define _MIPIA_DATA_ADDRESS			(VLV_DISPLAY_BASE + 0xb108)
#define _MIPIB_DATA_ADDRESS			(VLV_DISPLAY_BASE + 0xb908)
#define MIPI_DATA_ADDRESS(pipe)		_PIPE(pipe, _MIPIA_DATA_ADDRESS, _MIPIB_DATA_ADDRESS)
#define  DATA_MEM_ADDRESS_SHIFT				5
#define  DATA_MEM_ADDRESS_MASK				(0x7ffffff << 5)
#define  DATA_VALID					(1 << 0)

#define _MIPIA_DATA_LENGTH			(VLV_DISPLAY_BASE + 0xb10c)
#define _MIPIB_DATA_LENGTH			(VLV_DISPLAY_BASE + 0xb90c)
#define MIPI_DATA_LENGTH(pipe)		_PIPE(pipe, _MIPIA_DATA_LENGTH, _MIPIB_DATA_LENGTH)
#define  DATA_LENGTH_SHIFT				0
#define  DATA_LENGTH_MASK				(0xfffff << 0)

#define _MIPIA_COMMAND_ADDRESS			(VLV_DISPLAY_BASE + 0xb110)
#define _MIPIB_COMMAND_ADDRESS			(VLV_DISPLAY_BASE + 0xb910)
#define MIPI_COMMAND_ADDRESS(pipe)	_PIPE(pipe, _MIPIA_COMMAND_ADDRESS, _MIPIB_COMMAND_ADDRESS)
#define  COMMAND_MEM_ADDRESS_SHIFT			5
#define  COMMAND_MEM_ADDRESS_MASK			(0x7ffffff << 5)
#define  AUTO_PWG_ENABLE				(1 << 2)
#define  MEMORY_WRITE_DATA_FROM_PIPE_RENDERING		(1 << 1)
#define  COMMAND_VALID					(1 << 0)

#define _MIPIA_COMMAND_LENGTH			(VLV_DISPLAY_BASE + 0xb114)
#define _MIPIB_COMMAND_LENGTH			(VLV_DISPLAY_BASE + 0xb914)
#define MIPI_COMMAND_LENGTH(pipe)	_PIPE(pipe, _MIPIA_COMMAND_LENGTH, _MIPIB_COMMAND_LENGTH)
#define  COMMAND_LENGTH_SHIFT(n)			(8 * (n)) /* n: 0...3 */
#define  COMMAND_LENGTH_MASK(n)				(0xff << (8 * (n)))

#define _MIPIA_READ_DATA_RETURN0		(VLV_DISPLAY_BASE + 0xb118)
#define _MIPIB_READ_DATA_RETURN0		(VLV_DISPLAY_BASE + 0xb918)
#define MIPI_READ_DATA_RETURN(pipe, n) \
	(_PIPE(pipe, _MIPIA_READ_DATA_RETURN0, _MIPIB_READ_DATA_RETURN0) + 4 * (n)) /* n: 0...7 */

#define _MIPIA_READ_DATA_VALID			(VLV_DISPLAY_BASE + 0xb138)
#define _MIPIB_READ_DATA_VALID			(VLV_DISPLAY_BASE + 0xb938)
#define MIPI_READ_DATA_VALID(pipe)	_PIPE(pipe, _MIPIA_READ_DATA_VALID, _MIPIB_READ_DATA_VALID)
#define  READ_DATA_VALID(n)				(1 << (n))

#endif /* _I915_REG_H_ */<|MERGE_RESOLUTION|>--- conflicted
+++ resolved
@@ -235,10 +235,7 @@
  */
 #define MI_LOAD_REGISTER_IMM(x)	MI_INSTR(0x22, 2*x-1)
 #define MI_STORE_REGISTER_MEM(x) MI_INSTR(0x24, 2*x-1)
-<<<<<<< HEAD
-=======
 #define  MI_SRM_LRM_GLOBAL_GTT		(1<<22)
->>>>>>> d8ec26d7
 #define MI_FLUSH_DW		MI_INSTR(0x26, 1) /* for GEN6 */
 #define   MI_FLUSH_DW_STORE_INDEX	(1<<21)
 #define   MI_INVALIDATE_TLB		(1<<18)
@@ -753,10 +750,7 @@
 #define   FPGA_DBG_RM_NOCLAIM	(1<<31)
 
 #define DERRMR		0x44050
-<<<<<<< HEAD
-=======
 /* Note that HBLANK events are reserved on bdw+ */
->>>>>>> d8ec26d7
 #define   DERRMR_PIPEA_SCANLINE		(1<<0)
 #define   DERRMR_PIPEA_PRI_FLIP_DONE	(1<<1)
 #define   DERRMR_PIPEA_SPR_FLIP_DONE	(1<<2)
@@ -1970,14 +1964,9 @@
 #define BCLRPAT(pipe) _PIPE(pipe, _BCLRPAT_A, _BCLRPAT_B)
 #define VSYNCSHIFT(trans) _TRANSCODER(trans, _VSYNCSHIFT_A, _VSYNCSHIFT_B)
 
-<<<<<<< HEAD
-/* HSW eDP PSR registers */
-#define EDP_PSR_CTL				0x64800
-=======
 /* HSW+ eDP PSR registers */
 #define EDP_PSR_BASE(dev)                       (IS_HASWELL(dev) ? 0x64800 : 0x6f800)
 #define EDP_PSR_CTL(dev)			(EDP_PSR_BASE(dev) + 0)
->>>>>>> d8ec26d7
 #define   EDP_PSR_ENABLE			(1<<31)
 #define   EDP_PSR_LINK_DISABLE			(0<<27)
 #define   EDP_PSR_LINK_STANDBY			(1<<27)
@@ -2000,18 +1989,6 @@
 #define   EDP_PSR_TP1_TIME_0us			(3<<4)
 #define   EDP_PSR_IDLE_FRAME_SHIFT		0
 
-<<<<<<< HEAD
-#define EDP_PSR_AUX_CTL			0x64810
-#define EDP_PSR_AUX_DATA1		0x64814
-#define   EDP_PSR_DPCD_COMMAND		0x80060000
-#define EDP_PSR_AUX_DATA2		0x64818
-#define   EDP_PSR_DPCD_NORMAL_OPERATION	(1<<24)
-#define EDP_PSR_AUX_DATA3		0x6481c
-#define EDP_PSR_AUX_DATA4		0x64820
-#define EDP_PSR_AUX_DATA5		0x64824
-
-#define EDP_PSR_STATUS_CTL			0x64840
-=======
 #define EDP_PSR_AUX_CTL(dev)			(EDP_PSR_BASE(dev) + 0x10)
 #define EDP_PSR_AUX_DATA1(dev)			(EDP_PSR_BASE(dev) + 0x14)
 #define   EDP_PSR_DPCD_COMMAND		0x80060000
@@ -2022,7 +1999,6 @@
 #define EDP_PSR_AUX_DATA5(dev)			(EDP_PSR_BASE(dev) + 0x24)
 
 #define EDP_PSR_STATUS_CTL(dev)			(EDP_PSR_BASE(dev) + 0x40)
->>>>>>> d8ec26d7
 #define   EDP_PSR_STATUS_STATE_MASK		(7<<29)
 #define   EDP_PSR_STATUS_STATE_IDLE		(0<<29)
 #define   EDP_PSR_STATUS_STATE_SRDONACK		(1<<29)
@@ -2046,17 +2022,10 @@
 #define   EDP_PSR_STATUS_SENDING_TP1		(1<<4)
 #define   EDP_PSR_STATUS_IDLE_MASK		0xf
 
-<<<<<<< HEAD
-#define EDP_PSR_PERF_CNT		0x64844
-#define   EDP_PSR_PERF_CNT_MASK		0xffffff
-
-#define EDP_PSR_DEBUG_CTL		0x64860
-=======
 #define EDP_PSR_PERF_CNT(dev)		(EDP_PSR_BASE(dev) + 0x44)
 #define   EDP_PSR_PERF_CNT_MASK		0xffffff
 
 #define EDP_PSR_DEBUG_CTL(dev)		(EDP_PSR_BASE(dev) + 0x60)
->>>>>>> d8ec26d7
 #define   EDP_PSR_DEBUG_MASK_LPSP	(1<<27)
 #define   EDP_PSR_DEBUG_MASK_MEMUP	(1<<26)
 #define   EDP_PSR_DEBUG_MASK_HPD	(1<<25)
@@ -4056,9 +4025,6 @@
 #define DE_PIPEA_VBLANK_IVB		(1<<0)
 #define DE_PIPE_VBLANK_IVB(pipe)	(1 << (pipe * 5))
 
-#define DE_PIPE_VBLANK_ILK(pipe)	(1 << ((pipe * 8) + 7))
-#define DE_PIPE_VBLANK_IVB(pipe)	(1 << (pipe * 5))
-
 #define VLV_MASTER_IER			0x4400c /* Gunit master IER */
 #define   MASTER_INTERRUPT_ENABLE	(1<<31)
 
@@ -5058,13 +5024,10 @@
 #define HSW_ROW_CHICKEN3		0xe49c
 #define  HSW_ROW_CHICKEN3_L3_GLOBAL_ATOMICS_DISABLE    (1 << 6)
 
-<<<<<<< HEAD
-=======
 #define HALF_SLICE_CHICKEN3		0xe184
 #define   GEN8_CENTROID_PIXEL_OPT_DIS	(1<<8)
 #define   GEN8_SAMPLER_POWER_BYPASS_DIS	(1<<1)
 
->>>>>>> d8ec26d7
 #define G4X_AUD_VID_DID			(dev_priv->info->display_mmio_offset + 0x62020)
 #define INTEL_AUDIO_DEVCL		0x808629FB
 #define INTEL_AUDIO_DEVBLC		0x80862801
