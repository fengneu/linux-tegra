#include "evlist.h"
#include "evsel.h"
#include "cpumap.h"
#include "parse-events.h"
#include <api/fs/fs.h>
#include "util.h"
#include "cloexec.h"

typedef void (*setup_probe_fn_t)(struct perf_evsel *evsel);

static int perf_do_probe_api(setup_probe_fn_t fn, int cpu, const char *str)
{
	struct perf_evlist *evlist;
	struct perf_evsel *evsel;
	unsigned long flags = perf_event_open_cloexec_flag();
	int err = -EAGAIN, fd;
	static pid_t pid = -1;

	evlist = perf_evlist__new();
	if (!evlist)
		return -ENOMEM;

	if (parse_events(evlist, str))
		goto out_delete;

	evsel = perf_evlist__first(evlist);

<<<<<<< HEAD
	fd = sys_perf_event_open(&evsel->attr, -1, cpu, -1, flags);
	if (fd < 0)
		goto out_delete;
=======
	while (1) {
		fd = sys_perf_event_open(&evsel->attr, pid, cpu, -1, flags);
		if (fd < 0) {
			if (pid == -1 && errno == EACCES) {
				pid = 0;
				continue;
			}
			goto out_delete;
		}
		break;
	}
>>>>>>> bcf5fb46
	close(fd);

	fn(evsel);

<<<<<<< HEAD
	fd = sys_perf_event_open(&evsel->attr, -1, cpu, -1, flags);
=======
	fd = sys_perf_event_open(&evsel->attr, pid, cpu, -1, flags);
>>>>>>> bcf5fb46
	if (fd < 0) {
		if (errno == EINVAL)
			err = -EINVAL;
		goto out_delete;
	}
	close(fd);
	err = 0;

out_delete:
	perf_evlist__delete(evlist);
	return err;
}

static bool perf_probe_api(setup_probe_fn_t fn)
{
	const char *try[] = {"cycles:u", "instructions:u", "cpu-clock:u", NULL};
	struct cpu_map *cpus;
	int cpu, ret, i = 0;

	cpus = cpu_map__new(NULL);
	if (!cpus)
		return false;
	cpu = cpus->map[0];
	cpu_map__delete(cpus);

	do {
		ret = perf_do_probe_api(fn, cpu, try[i++]);
		if (!ret)
			return true;
	} while (ret == -EAGAIN && try[i]);

	return false;
}

static void perf_probe_sample_identifier(struct perf_evsel *evsel)
{
	evsel->attr.sample_type |= PERF_SAMPLE_IDENTIFIER;
}

static void perf_probe_comm_exec(struct perf_evsel *evsel)
{
	evsel->attr.comm_exec = 1;
}

bool perf_can_sample_identifier(void)
{
	return perf_probe_api(perf_probe_sample_identifier);
}

static bool perf_can_comm_exec(void)
{
	return perf_probe_api(perf_probe_comm_exec);
}

void perf_evlist__config(struct perf_evlist *evlist, struct record_opts *opts)
{
	struct perf_evsel *evsel;
	bool use_sample_identifier = false;
	bool use_comm_exec;

	/*
	 * Set the evsel leader links before we configure attributes,
	 * since some might depend on this info.
	 */
	if (opts->group)
		perf_evlist__set_leader(evlist);

	if (evlist->cpus->map[0] < 0)
		opts->no_inherit = true;

	use_comm_exec = perf_can_comm_exec();

	evlist__for_each(evlist, evsel) {
		perf_evsel__config(evsel, opts);
<<<<<<< HEAD
		if (!evsel->idx && use_comm_exec)
=======
		if (evsel->tracking && use_comm_exec)
>>>>>>> bcf5fb46
			evsel->attr.comm_exec = 1;
	}

	if (evlist->nr_entries > 1) {
		struct perf_evsel *first = perf_evlist__first(evlist);

		evlist__for_each(evlist, evsel) {
			if (evsel->attr.sample_type == first->attr.sample_type)
				continue;
			use_sample_identifier = perf_can_sample_identifier();
			break;
		}
		evlist__for_each(evlist, evsel)
			perf_evsel__set_sample_id(evsel, use_sample_identifier);
	}

	perf_evlist__set_id_pos(evlist);
}

static int get_max_rate(unsigned int *rate)
{
	char path[PATH_MAX];
	const char *procfs = procfs__mountpoint();

	if (!procfs)
		return -1;

	snprintf(path, PATH_MAX,
		 "%s/sys/kernel/perf_event_max_sample_rate", procfs);

	return filename__read_int(path, (int *) rate);
}

static int record_opts__config_freq(struct record_opts *opts)
{
	bool user_freq = opts->user_freq != UINT_MAX;
	unsigned int max_rate;

	if (opts->user_interval != ULLONG_MAX)
		opts->default_interval = opts->user_interval;
	if (user_freq)
		opts->freq = opts->user_freq;

	/*
	 * User specified count overrides default frequency.
	 */
	if (opts->default_interval)
		opts->freq = 0;
	else if (opts->freq) {
		opts->default_interval = opts->freq;
	} else {
		pr_err("frequency and count are zero, aborting\n");
		return -1;
	}

	if (get_max_rate(&max_rate))
		return 0;

	/*
	 * User specified frequency is over current maximum.
	 */
	if (user_freq && (max_rate < opts->freq)) {
		pr_err("Maximum frequency rate (%u) reached.\n"
		   "Please use -F freq option with lower value or consider\n"
		   "tweaking /proc/sys/kernel/perf_event_max_sample_rate.\n",
		   max_rate);
		return -1;
	}

	/*
	 * Default frequency is over current maximum.
	 */
	if (max_rate < opts->freq) {
		pr_warning("Lowering default frequency rate to %u.\n"
			   "Please consider tweaking "
			   "/proc/sys/kernel/perf_event_max_sample_rate.\n",
			   max_rate);
		opts->freq = max_rate;
	}

	return 0;
}

int record_opts__config(struct record_opts *opts)
{
	return record_opts__config_freq(opts);
}

bool perf_evlist__can_select_event(struct perf_evlist *evlist, const char *str)
{
	struct perf_evlist *temp_evlist;
	struct perf_evsel *evsel;
	int err, fd, cpu;
	bool ret = false;
	pid_t pid = -1;

	temp_evlist = perf_evlist__new();
	if (!temp_evlist)
		return false;

	err = parse_events(temp_evlist, str);
	if (err)
		goto out_delete;

	evsel = perf_evlist__last(temp_evlist);

	if (!evlist || cpu_map__empty(evlist->cpus)) {
		struct cpu_map *cpus = cpu_map__new(NULL);

		cpu =  cpus ? cpus->map[0] : 0;
		cpu_map__delete(cpus);
	} else {
		cpu = evlist->cpus->map[0];
	}

<<<<<<< HEAD
	fd = sys_perf_event_open(&evsel->attr, -1, cpu, -1,
				 perf_event_open_cloexec_flag());
	if (fd >= 0) {
		close(fd);
		ret = true;
=======
	while (1) {
		fd = sys_perf_event_open(&evsel->attr, pid, cpu, -1,
					 perf_event_open_cloexec_flag());
		if (fd < 0) {
			if (pid == -1 && errno == EACCES) {
				pid = 0;
				continue;
			}
			goto out_delete;
		}
		break;
>>>>>>> bcf5fb46
	}
	close(fd);
	ret = true;

out_delete:
	perf_evlist__delete(temp_evlist);
	return ret;
}<|MERGE_RESOLUTION|>--- conflicted
+++ resolved
@@ -25,11 +25,6 @@
 
 	evsel = perf_evlist__first(evlist);
 
-<<<<<<< HEAD
-	fd = sys_perf_event_open(&evsel->attr, -1, cpu, -1, flags);
-	if (fd < 0)
-		goto out_delete;
-=======
 	while (1) {
 		fd = sys_perf_event_open(&evsel->attr, pid, cpu, -1, flags);
 		if (fd < 0) {
@@ -41,16 +36,11 @@
 		}
 		break;
 	}
->>>>>>> bcf5fb46
 	close(fd);
 
 	fn(evsel);
 
-<<<<<<< HEAD
-	fd = sys_perf_event_open(&evsel->attr, -1, cpu, -1, flags);
-=======
 	fd = sys_perf_event_open(&evsel->attr, pid, cpu, -1, flags);
->>>>>>> bcf5fb46
 	if (fd < 0) {
 		if (errno == EINVAL)
 			err = -EINVAL;
@@ -125,11 +115,7 @@
 
 	evlist__for_each(evlist, evsel) {
 		perf_evsel__config(evsel, opts);
-<<<<<<< HEAD
-		if (!evsel->idx && use_comm_exec)
-=======
 		if (evsel->tracking && use_comm_exec)
->>>>>>> bcf5fb46
 			evsel->attr.comm_exec = 1;
 	}
 
@@ -245,13 +231,6 @@
 		cpu = evlist->cpus->map[0];
 	}
 
-<<<<<<< HEAD
-	fd = sys_perf_event_open(&evsel->attr, -1, cpu, -1,
-				 perf_event_open_cloexec_flag());
-	if (fd >= 0) {
-		close(fd);
-		ret = true;
-=======
 	while (1) {
 		fd = sys_perf_event_open(&evsel->attr, pid, cpu, -1,
 					 perf_event_open_cloexec_flag());
@@ -263,7 +242,6 @@
 			goto out_delete;
 		}
 		break;
->>>>>>> bcf5fb46
 	}
 	close(fd);
 	ret = true;
