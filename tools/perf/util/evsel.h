--- conflicted
+++ resolved
@@ -85,11 +85,8 @@
 	bool 			needs_swap;
 	bool			no_aux_samples;
 	bool			immediate;
-<<<<<<< HEAD
-=======
 	bool			system_wide;
 	bool			tracking;
->>>>>>> bcf5fb46
 	/* parse modifier helper */
 	int			exclude_GH;
 	int			nr_members;
