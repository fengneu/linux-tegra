--- conflicted
+++ resolved
@@ -1989,17 +1989,10 @@
 	if (trace->trace_pgfaults & TRACE_PFMIN)
 		for (i = 0; i < minpf_args_nr; i++)
 			rec_argv[j++] = minpf_args[i];
-<<<<<<< HEAD
 
 	for (i = 0; i < (unsigned int)argc; i++)
 		rec_argv[j++] = argv[i];
 
-=======
-
-	for (i = 0; i < (unsigned int)argc; i++)
-		rec_argv[j++] = argv[i];
-
->>>>>>> bcf5fb46
 	return cmd_record(j, rec_argv, NULL);
 }
 
@@ -2062,7 +2055,6 @@
 	if (trace->trace_syscalls &&
 	    perf_evlist__add_syscall_newtp(evlist, trace__sys_enter,
 					   trace__sys_exit))
-<<<<<<< HEAD
 		goto out_error_tp;
 
 	if (trace->trace_syscalls)
@@ -2072,17 +2064,6 @@
 	    perf_evlist__add_pgfault(evlist, PERF_COUNT_SW_PAGE_FAULTS_MAJ))
 		goto out_error_tp;
 
-=======
-		goto out_error_tp;
-
-	if (trace->trace_syscalls)
-		perf_evlist__add_vfs_getname(evlist);
-
-	if ((trace->trace_pgfaults & TRACE_PFMAJ) &&
-	    perf_evlist__add_pgfault(evlist, PERF_COUNT_SW_PAGE_FAULTS_MAJ))
-		goto out_error_tp;
-
->>>>>>> bcf5fb46
 	if ((trace->trace_pgfaults & TRACE_PFMIN) &&
 	    perf_evlist__add_pgfault(evlist, PERF_COUNT_SW_PAGE_FAULTS_MIN))
 		goto out_error_tp;
@@ -2549,21 +2530,12 @@
 
 	argc = parse_options(argc, argv, trace_options, trace_usage,
 			     PARSE_OPT_STOP_AT_NON_OPTION);
-<<<<<<< HEAD
 
 	if (trace.trace_pgfaults) {
 		trace.opts.sample_address = true;
 		trace.opts.sample_time = true;
 	}
 
-=======
-
-	if (trace.trace_pgfaults) {
-		trace.opts.sample_address = true;
-		trace.opts.sample_time = true;
-	}
-
->>>>>>> bcf5fb46
 	if ((argc >= 1) && (strcmp(argv[0], "record") == 0))
 		return trace__record(&trace, argc-1, &argv[1]);
 
