--- conflicted
+++ resolved
@@ -1424,7 +1424,6 @@
 		/* no exit marker, task kept running to the end */
 		if (p->end_time == 0)
 			p->end_time = timechart->last_time;
-<<<<<<< HEAD
 
 		c = p->all;
 
@@ -1439,22 +1438,6 @@
 			if (c->end_time == 0)
 				c->end_time = timechart->last_time;
 
-=======
-
-		c = p->all;
-
-		while (c) {
-			c->display = 0;
-
-			if (c->total_bytes >= threshold) {
-				c->display = 1;
-				count++;
-			}
-
-			if (c->end_time == 0)
-				c->end_time = timechart->last_time;
-
->>>>>>> bcf5fb46
 			c = c->next;
 		}
 		p = p->next;
@@ -1491,7 +1474,6 @@
 
 	if (tchart->io_events) {
 		open_svg(filename, 0, count, tchart->first_time, tchart->last_time);
-<<<<<<< HEAD
 
 		svg_time_grid(0.5);
 		svg_io_legenda();
@@ -1504,20 +1486,6 @@
 
 		svg_legenda();
 
-=======
-
-		svg_time_grid(0.5);
-		svg_io_legenda();
-
-		draw_io_bars(tchart);
-	} else {
-		open_svg(filename, tchart->numcpus, count, tchart->first_time, tchart->last_time);
-
-		svg_time_grid(0);
-
-		svg_legenda();
-
->>>>>>> bcf5fb46
 		for (i = 0; i < tchart->numcpus; i++)
 			svg_cpu_box(i, tchart->max_freq, tchart->turbo_frequency);
 
